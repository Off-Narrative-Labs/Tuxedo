[package]
name = "node-template"
version = "4.0.0-dev"
description = "A fresh Substrate node, ready for hacking."
edition = "2021"
license = "Unlicense"
publish = false
build = "build.rs"

[package.metadata.docs.rs]
targets = ["x86_64-unknown-linux-gnu"]

[[bin]]
name = "node-template"

[dependencies]
clap = { version = "4.0.29", features = ["derive"] }

sc-cli = { git = "https://github.com/paritytech/substrate.git", tag = "monthly-2023-06" }
sp-core = { git = "https://github.com/paritytech/substrate.git", tag = "monthly-2023-06" }
sc-executor = { git = "https://github.com/paritytech/substrate.git", tag = "monthly-2023-06" }
sc-service = { git = "https://github.com/paritytech/substrate.git", tag = "monthly-2023-06" }
sc-telemetry = { git = "https://github.com/paritytech/substrate.git", tag = "monthly-2023-06" }
sc-keystore = { git = "https://github.com/paritytech/substrate.git", tag = "monthly-2023-06" }
sc-transaction-pool = { git = "https://github.com/paritytech/substrate.git", tag = "monthly-2023-06" }
sc-transaction-pool-api = { git = "https://github.com/paritytech/substrate.git", tag = "monthly-2023-06" }
sc-consensus-aura = { git = "https://github.com/paritytech/substrate.git", tag = "monthly-2023-06" }
sp-consensus-aura = { git = "https://github.com/paritytech/substrate.git", tag = "monthly-2023-06" }
sp-consensus = { git = "https://github.com/paritytech/substrate.git", tag = "monthly-2023-06" }
sc-consensus = { git = "https://github.com/paritytech/substrate.git", tag = "monthly-2023-06" }
sc-consensus-grandpa = { git = "https://github.com/paritytech/substrate.git", tag = "monthly-2023-06" }
sp-consensus-grandpa = { git = "https://github.com/paritytech/substrate.git", tag = "monthly-2023-06" }
<<<<<<< HEAD
=======
sc-network = { git = "https://github.com/paritytech/substrate.git", tag = "monthly-2023-06" }
>>>>>>> be7b2363
sc-client-api = { git = "https://github.com/paritytech/substrate.git", tag = "monthly-2023-06" }
sp-runtime = { git = "https://github.com/paritytech/substrate.git", tag = "monthly-2023-06" }
sp-timestamp = { git = "https://github.com/paritytech/substrate.git", tag = "monthly-2023-06" }
sp-inherents = { git = "https://github.com/paritytech/substrate.git", tag = "monthly-2023-06" }
sp-keyring = { git = "https://github.com/paritytech/substrate.git", tag = "monthly-2023-06" }
pallet-transaction-payment = { default-features = false, git = "https://github.com/paritytech/substrate.git", tag = "monthly-2023-06" }

# These dependencies are used for the node template's RPCs
jsonrpsee = { version = "0.16.2", features = ["server"] }
sc-rpc = { git = "https://github.com/paritytech/substrate.git", tag = "monthly-2023-06" }
sp-api = { git = "https://github.com/paritytech/substrate.git", tag = "monthly-2023-06" }
sc-rpc-api = { git = "https://github.com/paritytech/substrate.git", tag = "monthly-2023-06" }
sp-blockchain = { git = "https://github.com/paritytech/substrate.git", tag = "monthly-2023-06" }
sp-block-builder = { git = "https://github.com/paritytech/substrate.git", tag = "monthly-2023-06" }
sc-basic-authorship = { git = "https://github.com/paritytech/substrate.git", tag = "monthly-2023-06" }
pallet-transaction-payment-rpc = { git = "https://github.com/paritytech/substrate.git", tag = "monthly-2023-06" }

# Local Dependencies
node-template-runtime = { package = "tuxedo-template-runtime", path = "../tuxedo-template-runtime" }

[build-dependencies]
substrate-build-script-utils = { git = "https://github.com/paritytech/substrate.git", tag = "monthly-2023-06" }

[features]
default = []<|MERGE_RESOLUTION|>--- conflicted
+++ resolved
@@ -30,10 +30,7 @@
 sc-consensus = { git = "https://github.com/paritytech/substrate.git", tag = "monthly-2023-06" }
 sc-consensus-grandpa = { git = "https://github.com/paritytech/substrate.git", tag = "monthly-2023-06" }
 sp-consensus-grandpa = { git = "https://github.com/paritytech/substrate.git", tag = "monthly-2023-06" }
-<<<<<<< HEAD
-=======
 sc-network = { git = "https://github.com/paritytech/substrate.git", tag = "monthly-2023-06" }
->>>>>>> be7b2363
 sc-client-api = { git = "https://github.com/paritytech/substrate.git", tag = "monthly-2023-06" }
 sp-runtime = { git = "https://github.com/paritytech/substrate.git", tag = "monthly-2023-06" }
 sp-timestamp = { git = "https://github.com/paritytech/substrate.git", tag = "monthly-2023-06" }
