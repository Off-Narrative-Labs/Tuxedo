[package]
name = "tuxedo-core"
version = "1.0.0-dev"
repository = 'https://github.com/Off-Narrative-Labs/Tuxedo'
edition = "2021"
license = "Apache-2.0"
description = "Core components that all Tuxedo runtimes will use."

[dependencies]
log = "0.4"
serde = { version = "1.0", optional = true, features = ["derive"] }
parity-scale-codec = { version = '3.4.0', default-features = false, features = ['derive'] }
scale-info = { version = "2.1.1", default-features = false, features = ["derive"] }
parity-util-mem = { version = '0.12.0', optional = true }

<<<<<<< HEAD
sp-api = { git = 'https://github.com/paritytech/substrate', tag = "monthly-2023-04", default_features = false}
sp-debug-derive = { git = 'https://github.com/paritytech/substrate', tag = "monthly-2023-04", default_features = false, features = ["force-debug"] }
sp-core = { git = 'https://github.com/paritytech/substrate', tag = "monthly-2023-04", default_features = false}
sp-io = { git = 'https://github.com/paritytech/substrate', tag = "monthly-2023-04", default_features = false, features = ["with-tracing"] }
sp-runtime = { git = 'https://github.com/paritytech/substrate', tag = "monthly-2023-04", default_features = false}
sp-std = { git = 'https://github.com/paritytech/substrate', tag = "monthly-2023-04", default_features = false}
sp-storage = { git = 'https://github.com/paritytech/substrate', tag = "monthly-2023-04", default_features = false}
=======
aggregator = { path = "aggregator" }

sp-api = { git = 'https://github.com/paritytech/substrate', tag = "monthly-2023-03", default_features = false}
sp-debug-derive = { git = 'https://github.com/paritytech/substrate', tag = "monthly-2023-03", default_features = false, features = ["force-debug"] }
sp-core = { git = 'https://github.com/paritytech/substrate', tag = "monthly-2023-03", default_features = false}
sp-io = { git = 'https://github.com/paritytech/substrate', tag = "monthly-2023-03", default_features = false, features = ["with-tracing"] }
sp-runtime = { git = 'https://github.com/paritytech/substrate', tag = "monthly-2023-03", default_features = false}
sp-std = { git = 'https://github.com/paritytech/substrate', tag = "monthly-2023-03", default_features = false}
sp-storage = { git = 'https://github.com/paritytech/substrate', tag = "monthly-2023-03", default_features = false}
>>>>>>> eccd9544

[dev-dependencies]
array-bytes = "6.0.0"

[features]
default = ["std"]
std = [
	"sp-debug-derive/std",
	"parity-scale-codec/std",
	"sp-core/std",
	"sp-std/std",
	"serde",
	"sp-api/std",
	"sp-io/std",
	"sp-runtime/std",
	"parity-util-mem",
	"sp-storage/std",
]<|MERGE_RESOLUTION|>--- conflicted
+++ resolved
@@ -13,7 +13,8 @@
 scale-info = { version = "2.1.1", default-features = false, features = ["derive"] }
 parity-util-mem = { version = '0.12.0', optional = true }
 
-<<<<<<< HEAD
+aggregator = { path = "aggregator" }
+
 sp-api = { git = 'https://github.com/paritytech/substrate', tag = "monthly-2023-04", default_features = false}
 sp-debug-derive = { git = 'https://github.com/paritytech/substrate', tag = "monthly-2023-04", default_features = false, features = ["force-debug"] }
 sp-core = { git = 'https://github.com/paritytech/substrate', tag = "monthly-2023-04", default_features = false}
@@ -21,17 +22,6 @@
 sp-runtime = { git = 'https://github.com/paritytech/substrate', tag = "monthly-2023-04", default_features = false}
 sp-std = { git = 'https://github.com/paritytech/substrate', tag = "monthly-2023-04", default_features = false}
 sp-storage = { git = 'https://github.com/paritytech/substrate', tag = "monthly-2023-04", default_features = false}
-=======
-aggregator = { path = "aggregator" }
-
-sp-api = { git = 'https://github.com/paritytech/substrate', tag = "monthly-2023-03", default_features = false}
-sp-debug-derive = { git = 'https://github.com/paritytech/substrate', tag = "monthly-2023-03", default_features = false, features = ["force-debug"] }
-sp-core = { git = 'https://github.com/paritytech/substrate', tag = "monthly-2023-03", default_features = false}
-sp-io = { git = 'https://github.com/paritytech/substrate', tag = "monthly-2023-03", default_features = false, features = ["with-tracing"] }
-sp-runtime = { git = 'https://github.com/paritytech/substrate', tag = "monthly-2023-03", default_features = false}
-sp-std = { git = 'https://github.com/paritytech/substrate', tag = "monthly-2023-03", default_features = false}
-sp-storage = { git = 'https://github.com/paritytech/substrate', tag = "monthly-2023-03", default_features = false}
->>>>>>> eccd9544
 
 [dev-dependencies]
 array-bytes = "6.0.0"
