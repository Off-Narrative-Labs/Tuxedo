--- conflicted
+++ resolved
@@ -994,11 +994,7 @@
                         "858174d563f845dbb4959ea64816bd8409e48cc7e65db8aa455bc98d61d24071",
                     ),
                     extrinsics_root: array_bytes::hex_n_into_unchecked(
-<<<<<<< HEAD
-                        "367027fa247a01cda117851f4a6404622eacaf276c5592221e59d2004f994c7c",
-=======
                         "b3dd85732bb51b79d7c5c3518cfb1b202210743b9dc7b8ccf848f9a66e0a0f6b",
->>>>>>> e3b72ffc
                     ),
                     digest: Default::default(),
                 },
