//! The common types that will be used across a Tuxedo runtime, and not specific to any one piece

use crate::dynamic_typing::DynamicallyTypedData;
use parity_scale_codec::{Decode, Encode};
use scale_info::TypeInfo;
#[cfg(feature = "std")]
use serde::{Deserialize, Serialize};
use sp_core::H256;
use sp_runtime::traits::Extrinsic;
use sp_std::vec::Vec;

/// A reference to a output that is expected to exist in the state.
#[cfg_attr(feature = "std", derive(Serialize, Deserialize))]
#[derive(Encode, Decode, Debug, PartialEq, Eq, Clone, TypeInfo)]
pub struct OutputRef {
    /// A hash of the transaction that created this output
    pub tx_hash: H256,
    /// The index of this output among all outputs created by the same transaction
    pub index: u32,
}

/// A UTXO Transaction
///
/// Each transaction consumes some UTXOs (the inputs) and creates some new ones (the outputs).
///
/// The Transaction type is generic over two orthogonal pieces of validation logic:
/// 1. Verifier - A verifier checks that an individual input may be consumed. A typical example
///    of a verifier is checking that there is a signature by the proper owner. Other examples
///    may be that anyone can consume the input or no one can, or that a proof of work is required.
/// 2. ConstraintCheckers - A constraint checker checks that the transaction as a whole meets a set of requirements.
///    For example, that the total output value of a cryptocurrency transaction does not exceed its
///    input value. Or that a cryptokitty was created with the correct genetic material from its parents.
///
/// In the future, there may be additional notions of peeks (inputs that are not consumed)
/// and evictions (inputs that are forcefully consumed.)
<<<<<<< HEAD
#[cfg_attr(
    feature = "std",
    derive(Serialize, Deserialize, parity_util_mem::MallocSizeOf)
)]
#[derive(Encode, Decode, Debug, PartialEq, Eq, Clone)]
pub struct Transaction<V, C> {
    /// Existing state to be read and consumed from storage
=======
#[cfg_attr(feature = "std", derive(Serialize, Deserialize))]
#[derive(Debug, PartialEq, Eq, Clone, TypeInfo)]
pub struct Transaction<V: TypeInfo, C: TypeInfo> {
>>>>>>> e3b72ffc
    pub inputs: Vec<Input>,
    /// Existing state to be read, but not consumed, from storage
    pub peeks: Vec<OutputRef>,
    /// New state to be placed into storage
    pub outputs: Vec<Output<V>>,
    /// Which piece of constraint checking logic is used to determine whether this transaction is valid
    pub checker: C,
}

// Manually implement Encode and Decode for the Transaction type
// so that its encoding is the same as an opaque Vec<u8>.
impl<V: Encode + TypeInfo, C: Encode + TypeInfo> Encode for Transaction<V, C> {
    fn encode_to<T: parity_scale_codec::Output + ?Sized>(&self, dest: &mut T) {
        let inputs = self.inputs.encode();
        let outputs = self.outputs.encode();
        let checker = self.checker.encode();

        let total_len = (inputs.len() + outputs.len() + checker.len()) as u32;
        let size = parity_scale_codec::Compact::<u32>(total_len).encode();

        dest.write(&size);
        dest.write(&inputs);
        dest.write(&outputs);
        dest.write(&checker);
    }
}

impl<V: Decode + TypeInfo, C: Decode + TypeInfo> Decode for Transaction<V, C> {
    fn decode<I: parity_scale_codec::Input>(
        input: &mut I,
    ) -> Result<Self, parity_scale_codec::Error> {
        // Throw away the length of the vec. We just want the bytes.
        <parity_scale_codec::Compact<u32>>::skip(input)?;

        let inputs = <Vec<Input>>::decode(input)?;
        let outputs = <Vec<Output<V>>>::decode(input)?;
        let checker = C::decode(input)?;

        Ok(Transaction {
            inputs,
            outputs,
            checker,
        })
    }
}

// We must implement this Extrinsic trait to use our Transaction type as the Block's Transaction type
// See https://paritytech.github.io/substrate/master/sp_runtime/traits/trait.Block.html#associatedtype.Extrinsic
//
// This trait's design has a preference for transactions that will have a single signature over the
// entire block, so it is not very useful for us. We still need to implement it to satisfy the bound,
// so we do a minimal implementation.
impl<V: TypeInfo + 'static, C: TypeInfo + 'static> Extrinsic for Transaction<V, C> {
    type Call = Self;
    type SignaturePayload = ();

    fn new(data: Self, _: Option<Self::SignaturePayload>) -> Option<Self> {
        Some(data)
    }

    // This function has a default implementation that returns None.
    // TODO what are the consequences of returning Some(false) vs None?
    fn is_signed(&self) -> Option<bool> {
        Some(false)
    }
}

/// A reference the a utxo that will be consumed along with proof that it may be consumed
#[cfg_attr(feature = "std", derive(Serialize, Deserialize))]
#[derive(Encode, Decode, Debug, PartialEq, Eq, Clone, TypeInfo)]
pub struct Input {
    /// a reference to the output being consumed
    pub output_ref: OutputRef,
    // Eg the signature
    pub redeemer: Vec<u8>,
}

#[derive(Debug, PartialEq, Eq)]
pub enum UtxoError<ConstraintCheckerError> {
    /// This transaction defines the same input multiple times
    DuplicateInput,
    /// This transaction defines an output that already existed in the UTXO set
    PreExistingOutput,
    /// The constraint checker errored.
    ConstraintCheckerError(ConstraintCheckerError),
    /// The Verifier errored.
    /// TODO determine whether it is useful to relay an inner error from the verifier.
    /// So far, I haven't seen a case, although it seems reasonable to think there might be one.
    VerifierError,
    /// One or more of the inputs required by this transaction is not present in the UTXO set
    MissingInput,
}

/// The Result of dispatching a UTXO transaction.
pub type DispatchResult<VerifierError> = Result<(), UtxoError<VerifierError>>;

/// An opaque piece of Transaction output data. This is how the data appears at the Runtime level. After
/// the verifier is checked, strongly typed data will be extracted and passed to the constraint checker.
/// In a cryptocurrency, the data represents a single coin. In Tuxedo, the type of
/// the contained data is generic.
#[cfg_attr(feature = "std", derive(Serialize, Deserialize))]
#[derive(Encode, Decode, Debug, PartialEq, Eq, Clone, TypeInfo)]
pub struct Output<V> {
    pub payload: DynamicallyTypedData,
    pub verifier: V,
}

#[cfg(test)]
pub mod tests {

    use crate::{constraint_checker::testing::TestConstraintChecker, verifier::UpForGrabs};

    use super::*;

    #[test]
    fn extrinsic_no_signed_payload() {
        let checker = TestConstraintChecker { checks: true };
        let tx: Transaction<UpForGrabs, TestConstraintChecker> = Transaction {
            inputs: Vec::new(),
            peeks: Vec::new(),
            outputs: Vec::new(),
            checker,
        };
        let e = Transaction::new(tx.clone(), None).unwrap();

        assert_eq!(e, tx);
        assert_eq!(e.is_signed(), Some(false));
    }

    #[test]
    fn extrinsic_is_signed_works() {
        let checker = TestConstraintChecker { checks: true };
        let tx: Transaction<UpForGrabs, TestConstraintChecker> = Transaction {
            inputs: Vec::new(),
            peeks: Vec::new(),
            outputs: Vec::new(),
            checker,
        };
        let e = Transaction::new(tx.clone(), Some(())).unwrap();

        assert_eq!(e, tx);
        assert_eq!(e.is_signed(), Some(false));
    }
}<|MERGE_RESOLUTION|>--- conflicted
+++ resolved
@@ -33,19 +33,10 @@
 ///
 /// In the future, there may be additional notions of peeks (inputs that are not consumed)
 /// and evictions (inputs that are forcefully consumed.)
-<<<<<<< HEAD
-#[cfg_attr(
-    feature = "std",
-    derive(Serialize, Deserialize, parity_util_mem::MallocSizeOf)
-)]
-#[derive(Encode, Decode, Debug, PartialEq, Eq, Clone)]
-pub struct Transaction<V, C> {
-    /// Existing state to be read and consumed from storage
-=======
+/// Existing state to be read and consumed from storage
 #[cfg_attr(feature = "std", derive(Serialize, Deserialize))]
-#[derive(Debug, PartialEq, Eq, Clone, TypeInfo)]
+#[derive(Encode, Decode, Debug, PartialEq, Eq, Clone, TypeInfo)]
 pub struct Transaction<V: TypeInfo, C: TypeInfo> {
->>>>>>> e3b72ffc
     pub inputs: Vec<Input>,
     /// Existing state to be read, but not consumed, from storage
     pub peeks: Vec<OutputRef>,
