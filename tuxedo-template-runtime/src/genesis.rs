//! Helper module to build a genesis configuration for the template runtime.

#[cfg(feature = "std")]
pub use super::WASM_BINARY;
use super::{
    kitties::{KittyData, Parent},
    money::Coin,
<<<<<<< HEAD
    OuterConstraintCheckerInherentHooks, Transaction,
=======
    OuterConstraintChecker, OuterVerifier, WASM_BINARY,
>>>>>>> c03a33d1
};
use hex_literal::hex;
use sp_std::{vec, vec::Vec};
use tuxedo_core::{
    verifier::{Sr25519Signature, ThresholdMultiSignature, UpForGrabs},
    ConstraintChecker,
};

const SHAWN_PUB_KEY_BYTES: [u8; 32] =
    hex!("d2bf4b844dfefd6772a8843e669f943408966a977e3ae2af1dd78e0f55f4df67");
const ANDREW_PUB_KEY_BYTES: [u8; 32] =
    hex!("baa81e58b1b4d053c2e86d93045765036f9d265c7dfe8b9693bbc2c0f048d93a");

/// This function returns a list of valid transactions to be included in the genesis block.
/// It is called by the `ChainSpec::build` method, via the `development_genesis_config` function.
/// The resulting transactions must be ordered: inherent first, then extrinsics.
pub fn development_genesis_transactions() -> Vec<Transaction> {
    let signatories = vec![SHAWN_PUB_KEY_BYTES.into(), ANDREW_PUB_KEY_BYTES.into()];

    // The inherents are computed using the appropriate method, and placed before the extrinsics.
    let mut genesis_transactions = OuterConstraintChecker::genesis_transactions();

    genesis_transactions.extend([
        // Money Transactions
        Coin::<0>::mint(100, Sr25519Signature::new(SHAWN_PUB_KEY_BYTES)),
        Coin::<0>::mint(100, ThresholdMultiSignature::new(1, signatories)),
        // Kitty Transactions
        KittyData::mint(Parent::mom(), b"mother", UpForGrabs),
        KittyData::mint(Parent::dad(), b"father", UpForGrabs),
        // TODO: Initial Transactions for Existence
    ]);

    genesis_transactions
}

pub fn development_genesis_config() -> serde_json::Value {
    serde_json::json!(development_genesis_transactions())
}

#[cfg(test)]
mod tests {
    use super::*;

    use crate::OuterVerifier;
    use parity_scale_codec::{Decode, Encode};
    use sp_api::HashT;
    use sp_core::testing::SR25519;
    use sp_keystore::{testing::MemoryKeystore, Keystore, KeystoreExt};
    use sp_runtime::traits::BlakeTwo256;
    use std::sync::Arc;
    use tuxedo_core::{
        dynamic_typing::{DynamicallyTypedData, UtxoData},
<<<<<<< HEAD
        genesis::TuxedoGenesisConfigBuilder,
=======
>>>>>>> c03a33d1
        types::{Output, OutputRef},
    };

    // other random account generated with subkey
    const SHAWN_PHRASE: &str =
        "news slush supreme milk chapter athlete soap sausage put clutch what kitten";
    const ANDREW_PHRASE: &str =
        "monkey happy total rib lumber scrap guide photo country online rose diet";

<<<<<<< HEAD
=======
    fn default_runtime_genesis_config() -> RuntimeGenesisConfig {
        let keystore = MemoryKeystore::new();

        let shawn_pub_key_bytes = keystore
            .sr25519_generate_new(SR25519, Some(SHAWN_PHRASE))
            .unwrap()
            .0;

        let andrew_pub_key_bytes = keystore
            .sr25519_generate_new(SR25519, Some(ANDREW_PHRASE))
            .unwrap()
            .0;

        let signatories = vec![shawn_pub_key_bytes.into(), andrew_pub_key_bytes.into()];

        let mut genesis_transactions = OuterConstraintChecker::genesis_transactions();
        genesis_transactions.extend([
            // Money Transactions
            Coin::<0>::mint(100, Sr25519Signature::new(shawn_pub_key_bytes)),
            Coin::<0>::mint(100, ThresholdMultiSignature::new(1, signatories)),
        ]);

        RuntimeGenesisConfig::new(
            WASM_BINARY
                .expect("Runtime WASM binary must exist.")
                .to_vec(),
            genesis_transactions,
        )
    }

>>>>>>> c03a33d1
    fn new_test_ext() -> sp_io::TestExternalities {
        let keystore = MemoryKeystore::new();
        let mut ext = sp_io::TestExternalities::new_empty();
        ext.register_extension(KeystoreExt(Arc::new(keystore)));

        ext.execute_with(|| {
            TuxedoGenesisConfigBuilder::build(development_genesis_transactions())
                .expect("Genesis Config Build Failed")
        });
        ext
    }

    #[test]
    fn genesis_utxo_money() {
        new_test_ext().execute_with(|| {
            let keystore = MemoryKeystore::new();
            let shawn_pub_key = keystore
                .sr25519_generate_new(SR25519, Some(SHAWN_PHRASE))
                .unwrap();

            // Grab genesis value from storage and assert it is correct
            let genesis_utxo = Output {
                verifier: OuterVerifier::Sr25519Signature(Sr25519Signature {
                    owner_pubkey: shawn_pub_key.into(),
                }),
                payload: DynamicallyTypedData {
                    data: 100u128.encode(),
                    type_id: <money::Coin<0> as UtxoData>::TYPE_ID,
                },
            };

            let inherents_len =
                OuterConstraintChecker::genesis_transactions::<OuterVerifier>().len();

            let tx = development_genesis_transactions()
                .get(inherents_len)
                .unwrap()
                .clone();

            assert_eq!(tx.outputs.first(), Some(&genesis_utxo));

            let tx_hash = BlakeTwo256::hash_of(&tx.encode());
            let output_ref = OutputRef {
                tx_hash,
                index: 0_u32,
            };

            let encoded_utxo =
                sp_io::storage::get(&output_ref.encode()).expect("Retrieve Genesis UTXO");
            let utxo = Output::decode(&mut &encoded_utxo[..]).expect("Can Decode UTXO correctly");
            assert_eq!(utxo, genesis_utxo);
        })
    }

    #[test]
    fn genesis_utxo_money_multi_sig() {
        new_test_ext().execute_with(|| {
            let keystore = MemoryKeystore::new();
            let shawn_pub_key = keystore
                .sr25519_generate_new(SR25519, Some(SHAWN_PHRASE))
                .unwrap();
            let andrew_pub_key = keystore
                .sr25519_generate_new(SR25519, Some(ANDREW_PHRASE))
                .unwrap();

            let genesis_multi_sig_utxo = Output {
                verifier: OuterVerifier::ThresholdMultiSignature(ThresholdMultiSignature {
                    threshold: 1,
                    signatories: vec![shawn_pub_key.into(), andrew_pub_key.into()],
                }),
                payload: DynamicallyTypedData {
                    data: 100u128.encode(),
                    type_id: <money::Coin<0> as UtxoData>::TYPE_ID,
                },
            };

            let inherents_len =
                OuterConstraintChecker::genesis_transactions::<OuterVerifier>().len();

            let tx = development_genesis_transactions()
                .get(1 + inherents_len)
                .unwrap()
                .clone();

            assert_eq!(tx.outputs.first(), Some(&genesis_multi_sig_utxo));

            let tx_hash = BlakeTwo256::hash_of(&tx.encode());
            let output_ref = OutputRef {
                tx_hash,
                index: 0_u32,
            };

            let encoded_utxo =
                sp_io::storage::get(&output_ref.encode()).expect("Retrieve Genesis MultiSig UTXO");
            let utxo = Output::decode(&mut &encoded_utxo[..]).expect("Can Decode UTXO correctly");
            assert_eq!(utxo, genesis_multi_sig_utxo);
        })
    }
}<|MERGE_RESOLUTION|>--- conflicted
+++ resolved
@@ -5,11 +5,8 @@
 use super::{
     kitties::{KittyData, Parent},
     money::Coin,
-<<<<<<< HEAD
-    OuterConstraintCheckerInherentHooks, Transaction,
-=======
+    Transaction,
     OuterConstraintChecker, OuterVerifier, WASM_BINARY,
->>>>>>> c03a33d1
 };
 use hex_literal::hex;
 use sp_std::{vec, vec::Vec};
@@ -62,10 +59,7 @@
     use std::sync::Arc;
     use tuxedo_core::{
         dynamic_typing::{DynamicallyTypedData, UtxoData},
-<<<<<<< HEAD
         genesis::TuxedoGenesisConfigBuilder,
-=======
->>>>>>> c03a33d1
         types::{Output, OutputRef},
     };
 
@@ -75,8 +69,6 @@
     const ANDREW_PHRASE: &str =
         "monkey happy total rib lumber scrap guide photo country online rose diet";
 
-<<<<<<< HEAD
-=======
     fn default_runtime_genesis_config() -> RuntimeGenesisConfig {
         let keystore = MemoryKeystore::new();
 
@@ -107,7 +99,6 @@
         )
     }
 
->>>>>>> c03a33d1
     fn new_test_ext() -> sp_io::TestExternalities {
         let keystore = MemoryKeystore::new();
         let mut ext = sp_io::TestExternalities::new_empty();
