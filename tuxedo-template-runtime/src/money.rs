--- conflicted
+++ resolved
@@ -13,22 +13,6 @@
     SimpleConstraintChecker,
 };
 
-<<<<<<< HEAD
-/// TODO This should live somewhere analogous to frame support, not right here in the money piece.
-/// But this is where it is for now.
-///
-/// A trait for UTXOs that can act like coins, or bank notes.
-pub trait Cash {
-    /// Get the value of this token.
-    fn value(&self) -> u128;
-
-    /// A 1-byte unique identifier for this coin.
-    /// Might need more than 1 byte eventually...
-    const ID: u8;
-}
-
-=======
->>>>>>> a90dffd5
 impl<const ID: u8> Cash for Coin<ID> {
     fn value(&self) -> u128 {
         self.0
@@ -204,11 +188,7 @@
             Coin::<0>(10).into(),
             Coin::<0>(1).into(),
             Coin::<0>(0).into(),
-<<<<<<< HEAD
-        ]; // total 1164;
-=======
         ]; // total 11
->>>>>>> a90dffd5
 
         assert_eq!(
             MoneyConstraintChecker::<0>::Spend.check(&input_data, &output_data),
