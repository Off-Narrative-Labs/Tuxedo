#![cfg_attr(not(feature = "std"), no_std)]

#[cfg(feature = "std")]
include!(concat!(env!("OUT_DIR"), "/wasm_binary.rs"));

use parity_scale_codec::{Decode, Encode};
use scale_info::TypeInfo;
use sp_consensus_aura::sr25519::AuthorityId as AuraId;
use sp_consensus_grandpa::AuthorityId as GrandpaId;

use sp_api::impl_runtime_apis;
use sp_runtime::{
    create_runtime_str, impl_opaque_keys,
    traits::{BlakeTwo256, Block as BlockT},
    transaction_validity::{TransactionPriority, TransactionSource, TransactionValidity},
    ApplyExtrinsicResult, BoundToRuntimeAppPublic,
};
use sp_std::prelude::*;

use sp_core::OpaqueMetadata;
#[cfg(any(feature = "std", test))]
use sp_runtime::{BuildStorage, Storage};

#[cfg(feature = "std")]
use sp_version::NativeVersion;
use sp_version::RuntimeVersion;

#[cfg(feature = "std")]
use serde::{Deserialize, Serialize};

pub mod amoeba;
pub mod kitties;
pub mod money;
mod poe;
mod runtime_upgrade;
use tuxedo_core::{
    dynamic_typing::{DynamicallyTypedData, UtxoData},
    tuxedo_constraint_checker, tuxedo_verifier,
    types::Transaction as TuxedoTransaction,
    verifier::{SigCheck, ThresholdMultiSignature, UpForGrabs},
};

#[cfg(feature = "std")]
use tuxedo_core::types::OutputRef;

/// Opaque types. These are used by the CLI to instantiate machinery that don't need to know
/// the specifics of the runtime. They can then be made to be agnostic over specific formats
/// of data like extrinsics, allowing for them to continue syncing the network through upgrades
/// to even the core data structures.
pub mod opaque {
    use super::*;

    /// Opaque block type.
    pub type Block = sp_runtime::generic::Block<Header, sp_runtime::OpaqueExtrinsic>;

    // This part is necessary for generating session keys in the runtime
    impl_opaque_keys! {
        pub struct SessionKeys {
            pub aura: AuraAppPublic,
            pub grandpa: GrandpaAppPublic,
        }
    }

    // Typically these are not implemented manually, but rather for the pallet associated with the
    // keys. Here we are not using the pallets, and these implementations are trivial, so we just
    // re-write them.
    pub struct AuraAppPublic;
    impl BoundToRuntimeAppPublic for AuraAppPublic {
        type Public = AuraId;
    }

    pub struct GrandpaAppPublic;
    impl BoundToRuntimeAppPublic for GrandpaAppPublic {
        type Public = sp_consensus_grandpa::AuthorityId;
    }
}

/// This runtime version.
pub const VERSION: RuntimeVersion = RuntimeVersion {
    spec_name: create_runtime_str!("tuxedo-template-runtime"),
    impl_name: create_runtime_str!("tuxedo-template-runtime"),
    authoring_version: 1,
    spec_version: 1,
    impl_version: 1,
    apis: RUNTIME_API_VERSIONS,
    transaction_version: 1,
    // Tuxedo only supports state version 1. You must always use version 1.
    state_version: 1,
};

/// The version information used to identify this runtime when compiled natively.
#[cfg(feature = "std")]
pub fn native_version() -> NativeVersion {
    NativeVersion {
        runtime_version: VERSION,
        can_author_with: Default::default(),
    }
}

#[cfg_attr(feature = "std", derive(Serialize, Deserialize))]
pub struct GenesisConfig {
    pub genesis_utxos: Vec<Output>,
}

impl Default for GenesisConfig {
    fn default() -> Self {
        use hex_literal::hex;

        const SHAWN_PUB_KEY_BYTES: [u8; 32] =
            hex!("d2bf4b844dfefd6772a8843e669f943408966a977e3ae2af1dd78e0f55f4df67");
        const ANDREW_PUB_KEY_BYTES: [u8; 32] =
            hex!("baa81e58b1b4d053c2e86d93045765036f9d265c7dfe8b9693bbc2c0f048d93a");

        // Initial Config just for a Money UTXO
        GenesisConfig {
            genesis_utxos: vec![
                Output {
                    verifier: OuterVerifier::SigCheck(SigCheck {
                        owner_pubkey: SHAWN_PUB_KEY_BYTES.into(),
                    }),
                    payload: DynamicallyTypedData {
                        data: 100u128.encode(),
                        type_id: <money::Coin<0> as UtxoData>::TYPE_ID,
                    },
                },
                Output {
                    verifier: OuterVerifier::ThresholdMultiSignature(ThresholdMultiSignature {
                        threshold: 1,
                        signatories: vec![SHAWN_PUB_KEY_BYTES.into(), ANDREW_PUB_KEY_BYTES.into()],
                    }),
                    payload: DynamicallyTypedData {
                        data: 100u128.encode(),
                        type_id: <money::Coin<0> as UtxoData>::TYPE_ID,
                    },
                },
            ],
        }

        // TODO: Initial UTXO for Kitties

        // TODO: Initial UTXO for Existence
    }
}

#[cfg(feature = "std")]
impl BuildStorage for GenesisConfig {
    fn assimilate_storage(&self, storage: &mut Storage) -> Result<(), String> {
        // we have nothing to put into storage in genesis, except this:
        storage.top.insert(
            sp_storage::well_known_keys::CODE.into(),
            WASM_BINARY.unwrap().to_vec(),
        );

        for (index, utxo) in self.genesis_utxos.iter().enumerate() {
            let output_ref = OutputRef {
                // Genesis UTXOs don't come from any real transaction, so just use the zero hash
                tx_hash: <Header as sp_api::HeaderT>::Hash::zero(),
                index: index as u32,
            };
            storage.top.insert(output_ref.encode(), utxo.encode());
        }

        Ok(())
    }
}

pub type Transaction = TuxedoTransaction<OuterVerifier, OuterConstraintChecker>;
pub type BlockNumber = u32;
pub type Header = sp_runtime::generic::Header<BlockNumber, BlakeTwo256>;
pub type Block = sp_runtime::generic::Block<Header, Transaction>;
pub type Executive = tuxedo_core::Executive<Block, OuterVerifier, OuterConstraintChecker>;
pub type Output = tuxedo_core::types::Output<OuterVerifier>;

impl sp_runtime::traits::GetNodeBlockType for Runtime {
    type NodeBlock = opaque::Block;
}

impl sp_runtime::traits::GetRuntimeBlockType for Runtime {
    type RuntimeBlock = Block;
}

/// The Aura slot duration. When things are working well, this will also be the block time.
const BLOCK_TIME: u64 = 3000;

/// A verifier checks that an individual input can be consumed. For example that it is signed properly
/// To begin playing, we will have two kinds. A simple signature check, and an anyone-can-consume check.
#[cfg_attr(feature = "std", derive(Serialize, Deserialize))]
#[derive(Encode, Decode, Debug, PartialEq, Eq, Clone, TypeInfo)]
#[tuxedo_verifier]
pub enum OuterVerifier {
    SigCheck(SigCheck),
    UpForGrabs(UpForGrabs),
    ThresholdMultiSignature(ThresholdMultiSignature),
}

// Observation: For some applications, it will be invalid to simply delete
// a UTXO without any further processing. Therefore, we explicitly include
// AmoebaDeath and PoeRevoke on an application-specific basis

/// A constraint checker is a piece of logic that can be used to check a transaction.
/// For any given Tuxedo runtime there is a finite set of such constraint checkers.
/// For example, this may check that input token values exceed output token values.
#[cfg_attr(feature = "std", derive(Serialize, Deserialize))]
<<<<<<< HEAD
#[derive(Encode, Decode, Debug, PartialEq, Eq, Clone)]
#[tuxedo_constraint_checker(OuterVerifier)]
=======
#[derive(Encode, Decode, Debug, PartialEq, Eq, Clone, TypeInfo)]
#[tuxedo_constraint_checker]
>>>>>>> 4b245d27
pub enum OuterConstraintChecker {
    /// Checks monetary transactions in a basic fungible cryptocurrency
    Money(money::MoneyConstraintChecker<0>),
    /// Checks Free Kitty transactions
    FreeKittyConstraintChecker(kitties::FreeKittyConstraintChecker),
    /// Checks that an amoeba can split into two new amoebas
    AmoebaMitosis(amoeba::AmoebaMitosis),
    /// Checks that a single amoeba is simply removed from the state
    AmoebaDeath(amoeba::AmoebaDeath),
    /// Checks that a single amoeba is simply created from the void... and it is good
    AmoebaCreation(amoeba::AmoebaCreation),
    /// Checks that new valid proofs of existence are claimed
    PoeClaim(poe::PoeClaim),
    /// Checks that proofs of existence are revoked.
    PoeRevoke(poe::PoeRevoke),
    /// Checks that one winning claim came earlier than all the other claims, and thus
    /// the losing claims can be removed from storage.
    PoeDispute(poe::PoeDispute),
    /// Upgrade the Wasm Runtime
    RuntimeUpgrade(runtime_upgrade::RuntimeUpgrade),
}

/// The main struct in this module.
pub struct Runtime;

// Here we hard-code consensus authority IDs for the well-known identities that work with the CLI flags
// Such as `--alice`, `--bob`, etc. Only Alice is enabled by default which makes things work nicely
// in a `--dev` node. You may enable more authorities to test more interesting networks, or replace
// these IDs entirely.
impl Runtime {
    /// Aura authority IDs
    fn aura_authorities() -> Vec<AuraId> {
        use hex_literal::hex;
        use sp_application_crypto::ByteArray;

        [
            // Alice
            hex!("d43593c715fdd31c61141abd04a99fd6822c8558854ccde39a5684e7a56da27d"),
            // Bob
            // hex!("8eaf04151687736326c9fea17e25fc5287613693c912909cb226aa4794f26a48"),
            // Charlie
            // hex!("90b5ab205c6974c9ea841be688864633dc9ca8a357843eeacf2314649965fe22"),
            // Dave
            // hex!("306721211d5404bd9da88e0204360a1a9ab8b87c66c1bc2fcdd37f3c2222cc20"),
            // Eve
            // hex!("e659a7a1628cdd93febc04a4e0646ea20e9f5f0ce097d9a05290d4a9e054df4e"),
            // Ferdie
            // hex!("1cbd2d43530a44705ad088af313e18f80b53ef16b36177cd4b77b846f2a5f07c"),
        ]
        .iter()
        .map(|hex| AuraId::from_slice(hex.as_ref()).expect("Valid Aura authority hex was provided"))
        .collect()
    }

    ///Grandpa Authority IDs - All equally weighted
    fn grandpa_authorities() -> sp_consensus_grandpa::AuthorityList {
        use hex_literal::hex;
        use sp_application_crypto::ByteArray;

        [
            // Alice
            hex!("88dc3417d5058ec4b4503e0c12ea1a0a89be200fe98922423d4334014fa6b0ee"),
            // Bob
            // hex!("d17c2d7823ebf260fd138f2d7e27d114c0145d968b5ff5006125f2414fadae69"),
            // Charlie
            // hex!("439660b36c6c03afafca027b910b4fecf99801834c62a5e6006f27d978de234f"),
            // Dave
            // hex!("5e639b43e0052c47447dac87d6fd2b6ec50bdd4d0f614e4299c665249bbd09d9"),
            // Eve
            // hex!("1dfe3e22cc0d45c70779c1095f7489a8ef3cf52d62fbd8c2fa38c9f1723502b5"),
            // Ferdie
            // hex!("568cb4a574c6d178feb39c27dfc8b3f789e5f5423e19c71633c748b9acf086b5"),
        ]
        .iter()
        .map(|hex| {
            (
                GrandpaId::from_slice(hex.as_ref())
                    .expect("Valid Grandpa authority hex was provided"),
                1,
            )
        })
        .collect()
    }
}

impl_runtime_apis! {
    // https://substrate.dev/rustdocs/master/sp_api/trait.Core.html
    impl sp_api::Core<Block> for Runtime {
        fn version() -> RuntimeVersion {
            VERSION
        }

        fn execute_block(block: Block) {
            Executive::execute_block(block)
        }

        fn initialize_block(header: &<Block as BlockT>::Header) {
            Executive::open_block(header)
        }
    }

    // https://substrate.dev/rustdocs/master/sc_block_builder/trait.BlockBuilderApi.html
    impl sp_block_builder::BlockBuilder<Block> for Runtime {
        fn apply_extrinsic(extrinsic: <Block as BlockT>::Extrinsic) -> ApplyExtrinsicResult {
            Executive::apply_extrinsic(extrinsic)
        }

        fn finalize_block() -> <Block as BlockT>::Header {
            Executive::close_block()
        }

        fn inherent_extrinsics(_data: sp_inherents::InherentData) -> Vec<<Block as BlockT>::Extrinsic> {
            // Tuxedo does not yet support inherents
            Default::default()
        }

        fn check_inherents(
            _block: Block,
            _data: sp_inherents::InherentData
        ) -> sp_inherents::CheckInherentsResult {
            // Tuxedo does not yet support inherents
            Default::default()
        }
    }

    impl sp_transaction_pool::runtime_api::TaggedTransactionQueue<Block> for Runtime {
        fn validate_transaction(
            source: TransactionSource,
            tx: <Block as BlockT>::Extrinsic,
            block_hash: <Block as BlockT>::Hash,
        ) -> TransactionValidity {
            Executive::validate_transaction(source, tx, block_hash)
        }
    }

    // Tuxedo does not yet support metadata
    impl sp_api::Metadata<Block> for Runtime {
        fn metadata() -> OpaqueMetadata {
            OpaqueMetadata::new(Default::default())
        }

        fn metadata_at_version(_version: u32) -> Option<OpaqueMetadata> {
            None
        }

        fn metadata_versions() -> sp_std::vec::Vec<u32> {
            Default::default()
        }
    }

    impl sp_offchain::OffchainWorkerApi<Block> for Runtime {
        fn offchain_worker(_header: &<Block as BlockT>::Header) {
            // Tuxedo does not yet support offchain workers, and maybe never will.
        }
    }

    impl sp_session::SessionKeys<Block> for Runtime {
        fn generate_session_keys(seed: Option<Vec<u8>>) -> Vec<u8> {
            opaque::SessionKeys::generate(seed)
        }

        fn decode_session_keys(
            encoded: Vec<u8>,
        ) -> Option<Vec<(Vec<u8>, sp_core::crypto::KeyTypeId)>> {
            opaque::SessionKeys::decode_into_raw_public_keys(&encoded)
        }
    }

    impl sp_consensus_aura::AuraApi<Block, AuraId> for Runtime {
        fn slot_duration() -> sp_consensus_aura::SlotDuration {
            sp_consensus_aura::SlotDuration::from_millis(BLOCK_TIME)
        }

        fn authorities() -> Vec<AuraId> {
            Self::aura_authorities()
        }
    }

    impl sp_consensus_grandpa::GrandpaApi<Block> for Runtime {
        fn grandpa_authorities() -> sp_consensus_grandpa::AuthorityList {
            Self::grandpa_authorities()
        }

        fn current_set_id() -> sp_consensus_grandpa::SetId {
            0u64
        }

        fn submit_report_equivocation_unsigned_extrinsic(
            _equivocation_proof: sp_consensus_grandpa::EquivocationProof<
                <Block as BlockT>::Hash,
                sp_runtime::traits::NumberFor<Block>,
            >,
            _key_owner_proof: sp_consensus_grandpa::OpaqueKeyOwnershipProof,
        ) -> Option<()> {
            None
        }

        fn generate_key_ownership_proof(
            _set_id: sp_consensus_grandpa::SetId,
            _authority_id: sp_consensus_grandpa::AuthorityId,
        ) -> Option<sp_consensus_grandpa::OpaqueKeyOwnershipProof> {
            None
        }
    }
}

#[cfg(test)]
mod tests {
    use super::*;
    use parity_scale_codec::Encode;
    use sp_core::testing::SR25519;
    use sp_keystore::testing::MemoryKeystore;
    use sp_keystore::{Keystore, KeystoreExt};

    use std::sync::Arc;

    // other random account generated with subkey
    const SHAWN_PHRASE: &str =
        "news slush supreme milk chapter athlete soap sausage put clutch what kitten";
    const ANDREW_PHRASE: &str =
        "monkey happy total rib lumber scrap guide photo country online rose diet";

    fn new_test_ext() -> sp_io::TestExternalities {
        let keystore = MemoryKeystore::new();

        let t = GenesisConfig::default()
            .build_storage()
            .expect("System builds valid default genesis config");

        let mut ext = sp_io::TestExternalities::from(t);
        ext.register_extension(KeystoreExt(Arc::new(keystore)));
        ext
    }

    #[test]
    fn utxo_money_test_genesis() {
        new_test_ext().execute_with(|| {
            let keystore = MemoryKeystore::new();
            let shawn_pub_key = keystore
                .sr25519_generate_new(SR25519, Some(SHAWN_PHRASE))
                .unwrap();

            // Grab genesis value from storage and assert it is correct
            let genesis_utxo = Output {
                verifier: OuterVerifier::SigCheck(SigCheck {
                    owner_pubkey: shawn_pub_key.into(),
                }),
                payload: DynamicallyTypedData {
                    data: 100u128.encode(),
                    type_id: <money::Coin<0> as UtxoData>::TYPE_ID,
                },
            };

            let output_ref = OutputRef {
                // Genesis UTXOs don't come from any real transaction, so just uze the zero hash
                tx_hash: <Header as sp_api::HeaderT>::Hash::zero(),
                index: 0 as u32,
            };

            let encoded_utxo =
                sp_io::storage::get(&output_ref.encode()).expect("Retrieve Genesis UTXO");
            let utxo = Output::decode(&mut &encoded_utxo[..]).expect("Can Decode UTXO correctly");
            assert_eq!(utxo, genesis_utxo);
        })
    }

    #[test]
    fn utxo_money_multi_sig_genesis_test() {
        new_test_ext().execute_with(|| {
            let keystore = MemoryKeystore::new();
            let shawn_pub_key = keystore
                .sr25519_generate_new(SR25519, Some(SHAWN_PHRASE))
                .unwrap();
            let andrew_pub_key = keystore
                .sr25519_generate_new(SR25519, Some(ANDREW_PHRASE))
                .unwrap();

            let genesis_multi_sig_utxo = Output {
                verifier: OuterVerifier::ThresholdMultiSignature(ThresholdMultiSignature {
                    threshold: 1,
                    signatories: vec![shawn_pub_key.into(), andrew_pub_key.into()],
                }),
                payload: DynamicallyTypedData {
                    data: 100u128.encode(),
                    type_id: <money::Coin<0> as UtxoData>::TYPE_ID,
                },
            };

            let output_ref = OutputRef {
                // Genesis UTXOs don't come from any real transaction, so just uze the zero hash
                tx_hash: <Header as sp_api::HeaderT>::Hash::zero(),
                index: 1 as u32,
            };

            let encoded_utxo =
                sp_io::storage::get(&output_ref.encode()).expect("Retrieve Genesis MultiSig UTXO");
            let utxo = Output::decode(&mut &encoded_utxo[..]).expect("Can Decode UTXO correctly");
            assert_eq!(utxo, genesis_multi_sig_utxo);
        })
    }
}<|MERGE_RESOLUTION|>--- conflicted
+++ resolved
@@ -201,13 +201,8 @@
 /// For any given Tuxedo runtime there is a finite set of such constraint checkers.
 /// For example, this may check that input token values exceed output token values.
 #[cfg_attr(feature = "std", derive(Serialize, Deserialize))]
-<<<<<<< HEAD
-#[derive(Encode, Decode, Debug, PartialEq, Eq, Clone)]
+#[derive(Encode, Decode, Debug, PartialEq, Eq, Clone, TypeInfo)]
 #[tuxedo_constraint_checker(OuterVerifier)]
-=======
-#[derive(Encode, Decode, Debug, PartialEq, Eq, Clone, TypeInfo)]
-#[tuxedo_constraint_checker]
->>>>>>> 4b245d27
 pub enum OuterConstraintChecker {
     /// Checks monetary transactions in a basic fungible cryptocurrency
     Money(money::MoneyConstraintChecker<0>),
