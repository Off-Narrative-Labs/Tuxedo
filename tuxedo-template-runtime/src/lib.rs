--- conflicted
+++ resolved
@@ -239,102 +239,6 @@
     RuntimeUpgrade(runtime_upgrade::RuntimeUpgrade),
 }
 
-<<<<<<< HEAD
-/// An aggregated error type with a variant for each tuxedo piece
-/// TODO This should probably be macro generated
-#[derive(Debug)]
-pub enum OuterConstraintCheckerError {
-    /// Error from the Money piece
-    Money(money::ConstraintCheckerError),
-    /// Error for the Kitties piece
-    Kitty(kitties::ConstraintCheckerError),
-    /// Error from the Amoeba piece
-    Amoeba(amoeba::ConstraintCheckerError),
-    /// Error from the PoE piece
-    Poe(poe::ConstraintCheckerError),
-    /// Error from the Runtime Upgrade piece
-    RuntimeUpgrade(runtime_upgrade::ConstraintCheckerError),
-}
-
-// We impl conversions from each of the inner error types to the outer error type.
-// This should also be done by a macro
-
-impl From<money::ConstraintCheckerError> for OuterConstraintCheckerError {
-    fn from(e: money::ConstraintCheckerError) -> Self {
-        Self::Money(e)
-    }
-}
-
-impl From<kitties::ConstraintCheckerError> for OuterConstraintCheckerError {
-    fn from(e: kitties::ConstraintCheckerError) -> Self {
-        Self::Kitty(e)
-    }
-}
-
-impl From<amoeba::ConstraintCheckerError> for OuterConstraintCheckerError {
-    fn from(e: amoeba::ConstraintCheckerError) -> Self {
-        Self::Amoeba(e)
-    }
-}
-
-impl From<poe::ConstraintCheckerError> for OuterConstraintCheckerError {
-    fn from(e: poe::ConstraintCheckerError) -> Self {
-        Self::Poe(e)
-    }
-}
-
-impl From<runtime_upgrade::ConstraintCheckerError> for OuterConstraintCheckerError {
-    fn from(e: runtime_upgrade::ConstraintCheckerError) -> Self {
-        Self::RuntimeUpgrade(e)
-    }
-}
-
-impl ConstraintChecker for OuterConstraintChecker {
-    type Error = OuterConstraintCheckerError;
-
-    fn check<V: Verifier>(
-        &self,
-        inputs: &[Output<V>],
-        peeks: &[Output<V>],
-        outputs: &[Output<V>],
-    ) -> Result<TransactionPriority, OuterConstraintCheckerError> {
-        Ok(match self {
-            Self::Money(money) => money.check(inputs, peeks, outputs)?,
-            Self::FreeKittyConstraintChecker(free_breed) => {
-                free_breed.check(inputs, peeks, outputs)?
-            }
-            Self::AmoebaMitosis(amoeba_mitosis) => amoeba_mitosis.check(inputs, peeks, outputs)?,
-            Self::AmoebaDeath(amoeba_death) => amoeba_death.check(inputs, peeks, outputs)?,
-            Self::AmoebaCreation(amoeba_creation) => {
-                amoeba_creation.check(inputs, peeks, outputs)?
-            }
-            Self::PoeClaim(poe_claim) => poe_claim.check(inputs, peeks, outputs)?,
-            Self::PoeRevoke(poe_revoke) => poe_revoke.check(inputs, peeks, outputs)?,
-            Self::PoeDispute(poe_dispute) => poe_dispute.check(inputs, peeks, outputs)?,
-            Self::RuntimeUpgrade(runtime_upgrade) => {
-                runtime_upgrade.check(inputs, peeks, outputs)?
-            }
-        })
-    }
-}
-
-impl From<AmoebaCreation> for OuterConstraintChecker {
-    fn from(value: AmoebaCreation) -> Self {
-        Self::AmoebaCreation(value)
-    }
-}
-
-impl From<AmoebaMitosis> for OuterConstraintChecker {
-    fn from(value: AmoebaMitosis) -> Self {
-        Self::AmoebaMitosis(value)
-    }
-}
-
-//TODO the rest of these impl blocks. For now I'm only doing these two
-// because they are the only two I use in my wallet prototype
-
-=======
->>>>>>> e3b72ffc
 /// The main struct in this module.
 #[derive(Encode, Decode, PartialEq, Eq, Clone, TypeInfo)]
 pub struct Runtime;
