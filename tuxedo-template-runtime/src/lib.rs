//! The Tuxedo Template Runtime is an example runtime that uses
//! most of the pieces provided in the wardrobe.
//!
//! Runtime developers wishing to get started with Tuxedo should
//! consider copying this template.

#![cfg_attr(not(feature = "std"), no_std)]

#[cfg(feature = "std")]
include!(concat!(env!("OUT_DIR"), "/wasm_binary.rs"));

#[cfg(feature = "std")]
pub mod genesis;

use parity_scale_codec::{Decode, Encode};
use scale_info::TypeInfo;
use serde::{Deserialize, Serialize};
use sp_consensus_aura::sr25519::AuthorityId as AuraId;
use sp_consensus_grandpa::AuthorityId as GrandpaId;

use sp_api::impl_runtime_apis;
use sp_core::OpaqueMetadata;
use sp_inherents::InherentData;
use sp_runtime::{
    create_runtime_str, impl_opaque_keys,
    traits::{BlakeTwo256, Block as BlockT},
    transaction_validity::{TransactionPriority, TransactionSource, TransactionValidity},
    ApplyExtrinsicResult, BoundToRuntimeAppPublic,
};
use sp_std::prelude::*;

#[cfg(feature = "std")]
use sp_version::NativeVersion;
use sp_version::RuntimeVersion;

use tuxedo_core::{
    tuxedo_constraint_checker, tuxedo_verifier,
    types::Transaction as TuxedoTransaction,
    verifier::{SigCheck, ThresholdMultiSignature, UpForGrabs},
};

pub use amoeba;
pub use kitties;
pub use money;
pub use poe;
pub use runtime_upgrade;

/// Opaque types. These are used by the CLI to instantiate machinery that don't need to know
/// the specifics of the runtime. They can then be made to be agnostic over specific formats
/// of data like extrinsics, allowing for them to continue syncing the network through upgrades
/// to even the core data structures.
pub mod opaque {
    use super::*;

    /// Opaque block type.
    pub type Block = sp_runtime::generic::Block<Header, sp_runtime::OpaqueExtrinsic>;
    /// Opaque block hash type.
    pub type Hash = <BlakeTwo256 as sp_api::HashT>::Output;

    // This part is necessary for generating session keys in the runtime
    impl_opaque_keys! {
        pub struct SessionKeys {
            pub aura: AuraAppPublic,
            pub grandpa: GrandpaAppPublic,
        }
    }

    // Typically these are not implemented manually, but rather for the pallet associated with the
    // keys. Here we are not using the pallets, and these implementations are trivial, so we just
    // re-write them.
    pub struct AuraAppPublic;
    impl BoundToRuntimeAppPublic for AuraAppPublic {
        type Public = AuraId;
    }

    pub struct GrandpaAppPublic;
    impl BoundToRuntimeAppPublic for GrandpaAppPublic {
        type Public = sp_consensus_grandpa::AuthorityId;
    }
}

/// This runtime version.
#[sp_version::runtime_version]
pub const VERSION: RuntimeVersion = RuntimeVersion {
    spec_name: create_runtime_str!("tuxedo-template-runtime"),
    impl_name: create_runtime_str!("tuxedo-template-runtime"),
    authoring_version: 1,
    spec_version: 1,
    impl_version: 1,
    apis: RUNTIME_API_VERSIONS,
    transaction_version: 1,
    state_version: 1,
};

/// The version information used to identify this runtime when compiled natively.
#[cfg(feature = "std")]
pub fn native_version() -> NativeVersion {
    NativeVersion {
        runtime_version: VERSION,
        can_author_with: Default::default(),
    }
}

pub type Transaction = TuxedoTransaction<OuterVerifier, OuterConstraintChecker>;
pub type BlockNumber = u32;
pub type Header = sp_runtime::generic::Header<BlockNumber, BlakeTwo256>;
pub type Block = sp_runtime::generic::Block<Header, Transaction>;
pub type Executive = tuxedo_core::Executive<Block, OuterVerifier, OuterConstraintChecker>;
pub type Output = tuxedo_core::types::Output<OuterVerifier>;

impl sp_runtime::traits::GetNodeBlockType for Runtime {
    type NodeBlock = opaque::Block;
}

impl sp_runtime::traits::GetRuntimeBlockType for Runtime {
    type RuntimeBlock = Block;
}

/// The Aura slot duration. When things are working well, this will also be the block time.
const BLOCK_TIME: u64 = 3000;

/// A verifier checks that an individual input can be consumed. For example that it is signed properly
/// To begin playing, we will have two kinds. A simple signature check, and an anyone-can-consume check.
#[derive(Serialize, Deserialize, Encode, Decode, Debug, PartialEq, Eq, Clone, TypeInfo)]
#[tuxedo_verifier]
pub enum OuterVerifier {
    SigCheck(SigCheck),
    UpForGrabs(UpForGrabs),
    ThresholdMultiSignature(ThresholdMultiSignature),
}

impl poe::PoeConfig for Runtime {
    fn block_height() -> u32 {
        Executive::block_height()
    }
}

impl timestamp::TimestampConfig for Runtime {
    fn block_height() -> u32 {
        Executive::block_height()
    }
}

#[cfg(feature = "parachain")]
impl parachain_piece::ParachainPieceConfig for Runtime {
    fn block_height() -> u32 {
        Executive::block_height()
    }

    //TODO decide what to do about this para id
    // This is in the trait, but I don't think it is currently used.
    // const PARA_ID: u32 = 2_000;
}

// Observation: For some applications, it will be invalid to simply delete
// a UTXO without any further processing. Therefore, we explicitly include
// AmoebaDeath and PoeRevoke on an application-specific basis

// The macro doesn't understand conditional compilation flags inside, so we have to
// feature gate the entire thing, and repeat it twice. I remember this was a problem
// with frame's construct_runtime! as well.

/// A constraint checker is a piece of logic that can be used to check a transaction.
/// For any given Tuxedo runtime there is a finite set of such constraint checkers.
/// For example, this may check that input token values exceed output token values.
#[derive(Serialize, Deserialize, Encode, Decode, Debug, PartialEq, Eq, Clone, TypeInfo)]
#[tuxedo_constraint_checker(OuterVerifier)]
#[cfg(feature = "parachain")]
pub enum OuterConstraintChecker {
    /// Set some parachain related information via an inherent extrinsic.
    /// TODO This one is first for now so that I can write a hacky algorithm to scrape the
    /// inherent data and assume it is first.
    ParachainInfo(parachain_piece::SetParachainInfo<Runtime>),
    /// Checks monetary transactions in a basic fungible cryptocurrency
    Money(money::MoneyConstraintChecker<0>),
    /// Checks Free Kitty transactions
    FreeKittyConstraintChecker(kitties::FreeKittyConstraintChecker),
    /// Checks that an amoeba can split into two new amoebas
    AmoebaMitosis(amoeba::AmoebaMitosis),
    /// Checks that a single amoeba is simply removed from the state
    AmoebaDeath(amoeba::AmoebaDeath),
    /// Checks that a single amoeba is simply created from the void... and it is good
    AmoebaCreation(amoeba::AmoebaCreation),
    /// Checks that new valid proofs of existence are claimed
    PoeClaim(poe::PoeClaim<Runtime>),
    /// Checks that proofs of existence are revoked.
    PoeRevoke(poe::PoeRevoke),
    /// Checks that one winning claim came earlier than all the other claims, and thus
    /// the losing claims can be removed from storage.
    PoeDispute(poe::PoeDispute),
    /// Set the block's timestamp via an inherent extrinsic.
    SetTimestamp(timestamp::SetTimestamp<Runtime>),
    /// Upgrade the Wasm Runtime
    RuntimeUpgrade(runtime_upgrade::RuntimeUpgrade),
}

/// A constraint checker is a piece of logic that can be used to check a transaction.
/// For any given Tuxedo runtime there is a finite set of such constraint checkers.
/// For example, this may check that input token values exceed output token values.
#[derive(Serialize, Deserialize, Encode, Decode, Debug, PartialEq, Eq, Clone, TypeInfo)]
#[tuxedo_constraint_checker(OuterVerifier)]
#[cfg(not(feature = "parachain"))]
pub enum OuterConstraintChecker {
    /// Checks monetary transactions in a basic fungible cryptocurrency
    Money(money::MoneyConstraintChecker<0>),
    /// Checks Free Kitty transactions
    FreeKittyConstraintChecker(kitties::FreeKittyConstraintChecker),
    /// Checks that an amoeba can split into two new amoebas
    AmoebaMitosis(amoeba::AmoebaMitosis),
    /// Checks that a single amoeba is simply removed from the state
    AmoebaDeath(amoeba::AmoebaDeath),
    /// Checks that a single amoeba is simply created from the void... and it is good
    AmoebaCreation(amoeba::AmoebaCreation),
    /// Checks that new valid proofs of existence are claimed
    PoeClaim(poe::PoeClaim<Runtime>),
    /// Checks that proofs of existence are revoked.
    PoeRevoke(poe::PoeRevoke),
    /// Checks that one winning claim came earlier than all the other claims, and thus
    /// the losing claims can be removed from storage.
    PoeDispute(poe::PoeDispute),
    /// Set the block's timestamp via an inherent extrinsic.
    SetTimestamp(timestamp::SetTimestamp<Runtime>),
    /// Upgrade the Wasm Runtime
    RuntimeUpgrade(runtime_upgrade::RuntimeUpgrade),
}

/// The main struct in this module.
#[derive(Encode, Decode, PartialEq, Eq, Clone, TypeInfo)]
pub struct Runtime;

// Here we hard-code consensus authority IDs for the well-known identities that work with the CLI flags
// Such as `--alice`, `--bob`, etc. Only Alice is enabled by default which makes things work nicely
// in a `--dev` node. You may enable more authorities to test more interesting networks, or replace
// these IDs entirely.
impl Runtime {
    /// Aura authority IDs
    fn aura_authorities() -> Vec<AuraId> {
        use hex_literal::hex;
        use sp_application_crypto::ByteArray;

        [
            // Alice
            hex!("d43593c715fdd31c61141abd04a99fd6822c8558854ccde39a5684e7a56da27d"),
            // Bob
            // hex!("8eaf04151687736326c9fea17e25fc5287613693c912909cb226aa4794f26a48"),
            // Charlie
            // hex!("90b5ab205c6974c9ea841be688864633dc9ca8a357843eeacf2314649965fe22"),
            // Dave
            // hex!("306721211d5404bd9da88e0204360a1a9ab8b87c66c1bc2fcdd37f3c2222cc20"),
            // Eve
            // hex!("e659a7a1628cdd93febc04a4e0646ea20e9f5f0ce097d9a05290d4a9e054df4e"),
            // Ferdie
            // hex!("1cbd2d43530a44705ad088af313e18f80b53ef16b36177cd4b77b846f2a5f07c"),
        ]
        .iter()
        .map(|hex| AuraId::from_slice(hex.as_ref()).expect("Valid Aura authority hex was provided"))
        .collect()
    }

    ///Grandpa Authority IDs - All equally weighted
    fn grandpa_authorities() -> sp_consensus_grandpa::AuthorityList {
        use hex_literal::hex;
        use sp_application_crypto::ByteArray;

        [
            // Alice
            hex!("88dc3417d5058ec4b4503e0c12ea1a0a89be200fe98922423d4334014fa6b0ee"),
            // Bob
            // hex!("d17c2d7823ebf260fd138f2d7e27d114c0145d968b5ff5006125f2414fadae69"),
            // Charlie
            // hex!("439660b36c6c03afafca027b910b4fecf99801834c62a5e6006f27d978de234f"),
            // Dave
            // hex!("5e639b43e0052c47447dac87d6fd2b6ec50bdd4d0f614e4299c665249bbd09d9"),
            // Eve
            // hex!("1dfe3e22cc0d45c70779c1095f7489a8ef3cf52d62fbd8c2fa38c9f1723502b5"),
            // Ferdie
            // hex!("568cb4a574c6d178feb39c27dfc8b3f789e5f5423e19c71633c748b9acf086b5"),
        ]
        .iter()
        .map(|hex| {
            (
                GrandpaId::from_slice(hex.as_ref())
                    .expect("Valid Grandpa authority hex was provided"),
                1,
            )
        })
        .collect()
    }
}

impl_runtime_apis! {
    // https://substrate.dev/rustdocs/master/sp_api/trait.Core.html
    impl sp_api::Core<Block> for Runtime {
        fn version() -> RuntimeVersion {
            VERSION
        }

        fn execute_block(block: Block) {
            Executive::execute_block(block)
        }

        fn initialize_block(header: &<Block as BlockT>::Header) {
            Executive::open_block(header)
        }
    }

    // https://substrate.dev/rustdocs/master/sc_block_builder/trait.BlockBuilderApi.html
    impl sp_block_builder::BlockBuilder<Block> for Runtime {
        fn apply_extrinsic(extrinsic: <Block as BlockT>::Extrinsic) -> ApplyExtrinsicResult {
            Executive::apply_extrinsic(extrinsic)
        }

        fn finalize_block() -> <Block as BlockT>::Header {
            Executive::close_block()
        }

        fn inherent_extrinsics(data: sp_inherents::InherentData) -> Vec<<Block as BlockT>::Extrinsic> {
            Executive::inherent_extrinsics(data)
        }

        fn check_inherents(
            block: Block,
            data: InherentData
        ) -> sp_inherents::CheckInherentsResult {
            Executive::check_inherents(block, data)
        }
    }

    impl sp_transaction_pool::runtime_api::TaggedTransactionQueue<Block> for Runtime {
        fn validate_transaction(
            source: TransactionSource,
            tx: <Block as BlockT>::Extrinsic,
            block_hash: <Block as BlockT>::Hash,
        ) -> TransactionValidity {
            Executive::validate_transaction(source, tx, block_hash)
        }
    }

    // Tuxedo does not yet support metadata
    impl sp_api::Metadata<Block> for Runtime {
        fn metadata() -> OpaqueMetadata {
            OpaqueMetadata::new(Default::default())
        }

        fn metadata_at_version(_version: u32) -> Option<OpaqueMetadata> {
            None
        }

        fn metadata_versions() -> sp_std::vec::Vec<u32> {
            Default::default()
        }
    }

    impl sp_session::SessionKeys<Block> for Runtime {
        fn generate_session_keys(seed: Option<Vec<u8>>) -> Vec<u8> {
            opaque::SessionKeys::generate(seed)
        }

        fn decode_session_keys(
            encoded: Vec<u8>,
        ) -> Option<Vec<(Vec<u8>, sp_core::crypto::KeyTypeId)>> {
            opaque::SessionKeys::decode_into_raw_public_keys(&encoded)
        }
    }

    impl sp_consensus_aura::AuraApi<Block, AuraId> for Runtime {
        fn slot_duration() -> sp_consensus_aura::SlotDuration {
            sp_consensus_aura::SlotDuration::from_millis(BLOCK_TIME)
        }

        fn authorities() -> Vec<AuraId> {
            Self::aura_authorities()
        }
    }

    impl sp_consensus_grandpa::GrandpaApi<Block> for Runtime {
        fn grandpa_authorities() -> sp_consensus_grandpa::AuthorityList {
            Self::grandpa_authorities()
        }

        fn current_set_id() -> sp_consensus_grandpa::SetId {
            0u64
        }

        fn submit_report_equivocation_unsigned_extrinsic(
            _equivocation_proof: sp_consensus_grandpa::EquivocationProof<
                <Block as BlockT>::Hash,
                sp_runtime::traits::NumberFor<Block>,
            >,
            _key_owner_proof: sp_consensus_grandpa::OpaqueKeyOwnershipProof,
        ) -> Option<()> {
            None
        }

        fn generate_key_ownership_proof(
            _set_id: sp_consensus_grandpa::SetId,
            _authority_id: sp_consensus_grandpa::AuthorityId,
        ) -> Option<sp_consensus_grandpa::OpaqueKeyOwnershipProof> {
            None
        }
    }
<<<<<<< HEAD

    #[cfg(feature = "parachain")]
    impl cumulus_primitives_core::CollectCollationInfo<Block> for Runtime {
        fn collect_collation_info(header: &<Block as BlockT>::Header) -> cumulus_primitives_core::CollationInfo {
            use tuxedo_parachain_core::ParachainExecutiveExtension;
            Executive::collect_collation_info(header)
        }
    }
}

// Register the `validate_block` function that Polkadot validators will call to verify this parachain block.
#[cfg(feature = "parachain")]
tuxedo_parachain_core::register_validate_block!(Block, OuterVerifier, OuterConstraintChecker);

#[cfg(test)]
mod tests {
    use super::*;
    use parity_scale_codec::Encode;
    use sp_core::testing::SR25519;
    use sp_keystore::testing::MemoryKeystore;
    use sp_keystore::{Keystore, KeystoreExt};

    use std::sync::Arc;

    // other random account generated with subkey
    const SHAWN_PHRASE: &str =
        "news slush supreme milk chapter athlete soap sausage put clutch what kitten";
    const ANDREW_PHRASE: &str =
        "monkey happy total rib lumber scrap guide photo country online rose diet";

    fn new_test_ext() -> sp_io::TestExternalities {
        let keystore = MemoryKeystore::new();

        let t = GenesisConfig::default()
            .build_storage()
            .expect("System builds valid default genesis config");

        let mut ext = sp_io::TestExternalities::from(t);
        ext.register_extension(KeystoreExt(Arc::new(keystore)));
        ext
    }

    #[test]
    fn utxo_money_test_genesis() {
        new_test_ext().execute_with(|| {
            let keystore = MemoryKeystore::new();
            let shawn_pub_key = keystore
                .sr25519_generate_new(SR25519, Some(SHAWN_PHRASE))
                .unwrap();

            // Grab genesis value from storage and assert it is correct
            let genesis_utxo = Output {
                verifier: OuterVerifier::SigCheck(SigCheck {
                    owner_pubkey: shawn_pub_key.into(),
                }),
                payload: DynamicallyTypedData {
                    data: 100u128.encode(),
                    type_id: <money::Coin<0> as UtxoData>::TYPE_ID,
                },
            };

            let output_ref = OutputRef {
                // Genesis UTXOs don't come from any real transaction, so just uze the zero hash
                tx_hash: <Header as sp_api::HeaderT>::Hash::zero(),
                index: 0_u32,
            };

            let encoded_utxo =
                sp_io::storage::get(&output_ref.encode()).expect("Retrieve Genesis UTXO");
            let utxo = Output::decode(&mut &encoded_utxo[..]).expect("Can Decode UTXO correctly");
            assert_eq!(utxo, genesis_utxo);
        })
    }

    #[test]
    fn utxo_money_multi_sig_genesis_test() {
        new_test_ext().execute_with(|| {
            let keystore = MemoryKeystore::new();
            let shawn_pub_key = keystore
                .sr25519_generate_new(SR25519, Some(SHAWN_PHRASE))
                .unwrap();
            let andrew_pub_key = keystore
                .sr25519_generate_new(SR25519, Some(ANDREW_PHRASE))
                .unwrap();

            let genesis_multi_sig_utxo = Output {
                verifier: OuterVerifier::ThresholdMultiSignature(ThresholdMultiSignature {
                    threshold: 1,
                    signatories: vec![shawn_pub_key.into(), andrew_pub_key.into()],
                }),
                payload: DynamicallyTypedData {
                    data: 100u128.encode(),
                    type_id: <money::Coin<0> as UtxoData>::TYPE_ID,
                },
            };

            let output_ref = OutputRef {
                // Genesis UTXOs don't come from any real transaction, so just uze the zero hash
                tx_hash: <Header as sp_api::HeaderT>::Hash::zero(),
                index: 1_u32,
            };

            let encoded_utxo =
                sp_io::storage::get(&output_ref.encode()).expect("Retrieve Genesis MultiSig UTXO");
            let utxo = Output::decode(&mut &encoded_utxo[..]).expect("Can Decode UTXO correctly");
            assert_eq!(utxo, genesis_multi_sig_utxo);
        })
    }
=======
>>>>>>> b42cdca6
}<|MERGE_RESOLUTION|>--- conflicted
+++ resolved
@@ -399,7 +399,6 @@
             None
         }
     }
-<<<<<<< HEAD
 
     #[cfg(feature = "parachain")]
     impl cumulus_primitives_core::CollectCollationInfo<Block> for Runtime {
@@ -412,102 +411,4 @@
 
 // Register the `validate_block` function that Polkadot validators will call to verify this parachain block.
 #[cfg(feature = "parachain")]
-tuxedo_parachain_core::register_validate_block!(Block, OuterVerifier, OuterConstraintChecker);
-
-#[cfg(test)]
-mod tests {
-    use super::*;
-    use parity_scale_codec::Encode;
-    use sp_core::testing::SR25519;
-    use sp_keystore::testing::MemoryKeystore;
-    use sp_keystore::{Keystore, KeystoreExt};
-
-    use std::sync::Arc;
-
-    // other random account generated with subkey
-    const SHAWN_PHRASE: &str =
-        "news slush supreme milk chapter athlete soap sausage put clutch what kitten";
-    const ANDREW_PHRASE: &str =
-        "monkey happy total rib lumber scrap guide photo country online rose diet";
-
-    fn new_test_ext() -> sp_io::TestExternalities {
-        let keystore = MemoryKeystore::new();
-
-        let t = GenesisConfig::default()
-            .build_storage()
-            .expect("System builds valid default genesis config");
-
-        let mut ext = sp_io::TestExternalities::from(t);
-        ext.register_extension(KeystoreExt(Arc::new(keystore)));
-        ext
-    }
-
-    #[test]
-    fn utxo_money_test_genesis() {
-        new_test_ext().execute_with(|| {
-            let keystore = MemoryKeystore::new();
-            let shawn_pub_key = keystore
-                .sr25519_generate_new(SR25519, Some(SHAWN_PHRASE))
-                .unwrap();
-
-            // Grab genesis value from storage and assert it is correct
-            let genesis_utxo = Output {
-                verifier: OuterVerifier::SigCheck(SigCheck {
-                    owner_pubkey: shawn_pub_key.into(),
-                }),
-                payload: DynamicallyTypedData {
-                    data: 100u128.encode(),
-                    type_id: <money::Coin<0> as UtxoData>::TYPE_ID,
-                },
-            };
-
-            let output_ref = OutputRef {
-                // Genesis UTXOs don't come from any real transaction, so just uze the zero hash
-                tx_hash: <Header as sp_api::HeaderT>::Hash::zero(),
-                index: 0_u32,
-            };
-
-            let encoded_utxo =
-                sp_io::storage::get(&output_ref.encode()).expect("Retrieve Genesis UTXO");
-            let utxo = Output::decode(&mut &encoded_utxo[..]).expect("Can Decode UTXO correctly");
-            assert_eq!(utxo, genesis_utxo);
-        })
-    }
-
-    #[test]
-    fn utxo_money_multi_sig_genesis_test() {
-        new_test_ext().execute_with(|| {
-            let keystore = MemoryKeystore::new();
-            let shawn_pub_key = keystore
-                .sr25519_generate_new(SR25519, Some(SHAWN_PHRASE))
-                .unwrap();
-            let andrew_pub_key = keystore
-                .sr25519_generate_new(SR25519, Some(ANDREW_PHRASE))
-                .unwrap();
-
-            let genesis_multi_sig_utxo = Output {
-                verifier: OuterVerifier::ThresholdMultiSignature(ThresholdMultiSignature {
-                    threshold: 1,
-                    signatories: vec![shawn_pub_key.into(), andrew_pub_key.into()],
-                }),
-                payload: DynamicallyTypedData {
-                    data: 100u128.encode(),
-                    type_id: <money::Coin<0> as UtxoData>::TYPE_ID,
-                },
-            };
-
-            let output_ref = OutputRef {
-                // Genesis UTXOs don't come from any real transaction, so just uze the zero hash
-                tx_hash: <Header as sp_api::HeaderT>::Hash::zero(),
-                index: 1_u32,
-            };
-
-            let encoded_utxo =
-                sp_io::storage::get(&output_ref.encode()).expect("Retrieve Genesis MultiSig UTXO");
-            let utxo = Output::decode(&mut &encoded_utxo[..]).expect("Can Decode UTXO correctly");
-            assert_eq!(utxo, genesis_multi_sig_utxo);
-        })
-    }
-=======
->>>>>>> b42cdca6
-}+tuxedo_parachain_core::register_validate_block!(Block, OuterVerifier, OuterConstraintChecker);