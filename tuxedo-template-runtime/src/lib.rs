--- conflicted
+++ resolved
@@ -101,19 +101,12 @@
     }
 }
 
-<<<<<<< HEAD
-#[cfg_attr(feature = "std", derive(Serialize, Deserialize))]
+#[derive(Serialize, Deserialize)]
 /// The TuxedoGenesisConfig struct is used to configure the genesis state of the runtime,
 /// the only parameter being a list of transactions to be included in the genesis block.
 /// which should not contain any inputs or peeks, and only produce outputs, which will be put in storage.
 /// Such transactions are not checked in any way, so it is up to the user to ensure their validity.
 pub struct TuxedoGenesisConfig(Vec<Transaction>);
-=======
-#[derive(Serialize, Deserialize)]
-pub struct GenesisConfig {
-    pub genesis_utxos: Vec<Output>,
-}
->>>>>>> 3a1f2a7b
 
 impl Default for TuxedoGenesisConfig {
     fn default() -> Self {
