[package]
description = "An example and template runtime built with Tuxedo."
edition = "2021"
license = "Apache-2.0"
name = "tuxedo-template-runtime"
repository = "https://github.com/Off-Narative-Labs/Tuxedo"
version = "1.0.0-dev"

[dependencies]
log = { workspace = true }
parity-scale-codec = { features = [ "derive" ], workspace = true }
parity-util-mem = { optional = true, workspace = true }
scale-info = { features = [ "derive" ], workspace = true }
serde = { features = [ "derive" ], optional = true, workspace = true }

<<<<<<< HEAD
sp-api = { workspace = true, default_features = false}
sp-debug-derive = { workspace = true, default_features = false, features = ["force-debug"] }
sp-block-builder = { workspace = true, default_features = false}
sp-core = { workspace = true, default_features = false}
sp-inherents = { workspace = true, default_features = false}
sp-io = { workspace = true, default_features = false, features = ["with-tracing"] }
sp-runtime = { workspace = true, default_features = false}
sp-session = { workspace = true, default_features = false}
sp-std = { workspace = true, default_features = false}
sp-storage = { workspace = true, default_features = false}
sp-transaction-pool = { workspace = true, default_features = false}
sp-version = { workspace = true, default_features = false}
sp-timestamp = { workspace = true, default_features = false}
=======
sp-api = { default_features = false, workspace = true }
sp-block-builder = { default_features = false, workspace = true }
sp-core = { default_features = false, workspace = true }
sp-debug-derive = { features = [ "force-debug" ], default_features = false, workspace = true }
sp-inherents = { default_features = false, workspace = true }
sp-io = { features = [ "with-tracing" ], default_features = false, workspace = true }
sp-offchain = { default_features = false, workspace = true }
sp-runtime = { default_features = false, workspace = true }
sp-session = { default_features = false, workspace = true }
sp-std = { default_features = false, workspace = true }
sp-storage = { default_features = false, workspace = true }
sp-timestamp = { default_features = false, workspace = true }
sp-transaction-pool = { default_features = false, workspace = true }
sp-version = { default_features = false, workspace = true }
>>>>>>> e3b72ffc

# These were added for Aura / Grandpa API support
hex-literal = { workspace = true }
sp-application-crypto = { default_features = false, workspace = true }
sp-consensus-aura = { default_features = false, workspace = true }
sp-consensus-grandpa = { default_features = false, workspace = true }

# Tuxedo Core and Pieces
amoeba = { default-features = false, path = "../wardrobe/amoeba" }
kitties = { default-features = false, path = "../wardrobe/kitties" }
money = { default-features = false, path = "../wardrobe/money" }
poe = { default-features = false, path = "../wardrobe/poe" }
runtime-upgrade = { default-features = false, path = "../wardrobe/runtime_upgrade" }
tuxedo-core = { default-features = false, path = "../tuxedo-core" }

[build-dependencies]
substrate-wasm-builder = { workspace = true }

[dev-dependencies]
sp-keystore = { default_features = false, workspace = true }

[features]
default = [ "std" ]
std = [
	"sp-debug-derive/std",
	"sp-block-builder/std",
	"sp-inherents/std",
	"parity-scale-codec/std",
	"sp-core/std",
	"sp-std/std",
	"serde",
	"sp-api/std",
	"sp-session/std",
	"sp-io/std",
	"sp-runtime/std",
	"sp-transaction-pool/std",
	"sp-version/std",
	"parity-util-mem",
	"sp-storage/std",
	"sp-consensus-aura/std",
	"sp-application-crypto/std",
	"sp-consensus-grandpa/std",
	"tuxedo-core/std",
	"amoeba/std",
	"money/std",
	"poe/std",
	"kitties/std",
	"runtime-upgrade/std",
]<|MERGE_RESOLUTION|>--- conflicted
+++ resolved
@@ -13,28 +13,12 @@
 scale-info = { features = [ "derive" ], workspace = true }
 serde = { features = [ "derive" ], optional = true, workspace = true }
 
-<<<<<<< HEAD
-sp-api = { workspace = true, default_features = false}
-sp-debug-derive = { workspace = true, default_features = false, features = ["force-debug"] }
-sp-block-builder = { workspace = true, default_features = false}
-sp-core = { workspace = true, default_features = false}
-sp-inherents = { workspace = true, default_features = false}
-sp-io = { workspace = true, default_features = false, features = ["with-tracing"] }
-sp-runtime = { workspace = true, default_features = false}
-sp-session = { workspace = true, default_features = false}
-sp-std = { workspace = true, default_features = false}
-sp-storage = { workspace = true, default_features = false}
-sp-transaction-pool = { workspace = true, default_features = false}
-sp-version = { workspace = true, default_features = false}
-sp-timestamp = { workspace = true, default_features = false}
-=======
 sp-api = { default_features = false, workspace = true }
 sp-block-builder = { default_features = false, workspace = true }
 sp-core = { default_features = false, workspace = true }
 sp-debug-derive = { features = [ "force-debug" ], default_features = false, workspace = true }
 sp-inherents = { default_features = false, workspace = true }
 sp-io = { features = [ "with-tracing" ], default_features = false, workspace = true }
-sp-offchain = { default_features = false, workspace = true }
 sp-runtime = { default_features = false, workspace = true }
 sp-session = { default_features = false, workspace = true }
 sp-std = { default_features = false, workspace = true }
@@ -42,7 +26,6 @@
 sp-timestamp = { default_features = false, workspace = true }
 sp-transaction-pool = { default_features = false, workspace = true }
 sp-version = { default_features = false, workspace = true }
->>>>>>> e3b72ffc
 
 # These were added for Aura / Grandpa API support
 hex-literal = { workspace = true }
