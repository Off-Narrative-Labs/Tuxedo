--- conflicted
+++ resolved
@@ -29,17 +29,10 @@
 sp-timestamp = { git = 'https://github.com/paritytech/substrate', tag = "monthly-2023-04", default_features = false}
 
 # These were added for Aura / Grandpa API support
-<<<<<<< HEAD
 hex-literal = "0.4.1"
-sp-consensus-aura = { git = 'https://github.com/paritytech/substrate', tag = "monthly-2023-03", default_features = false}
-sp-application-crypto = { git = 'https://github.com/paritytech/substrate', tag = "monthly-2023-03", default_features = false}
-sp-consensus-grandpa = { git = 'https://github.com/paritytech/substrate', tag = "monthly-2023-03", default_features = false}
-=======
-hex-literal = "0.3.4"
 sp-consensus-aura = { git = 'https://github.com/paritytech/substrate', tag = "monthly-2023-04", default_features = false}
 sp-application-crypto = { git = 'https://github.com/paritytech/substrate', tag = "monthly-2023-04", default_features = false}
 sp-consensus-grandpa = { git = 'https://github.com/paritytech/substrate', tag = "monthly-2023-04", default_features = false}
->>>>>>> 77806685
 
 # Tuxedo Core
 tuxedo-core = { path = '../tuxedo-core', default-features = false }
