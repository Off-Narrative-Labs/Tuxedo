--- conflicted
+++ resolved
@@ -30,15 +30,9 @@
 
 # These were added for Aura / Grandpa API support
 hex-literal = "0.4.1"
-<<<<<<< HEAD
-sp-consensus-aura = { git = 'https://github.com/paritytech/substrate', tag = "monthly-2023-04", default_features = false}
-sp-application-crypto = { git = 'https://github.com/paritytech/substrate', tag = "monthly-2023-04", default_features = false}
-sp-consensus-grandpa = { git = 'https://github.com/paritytech/substrate', tag = "monthly-2023-04", default_features = false}
-=======
 sp-consensus-aura = { git = 'https://github.com/paritytech/substrate', tag = "monthly-2023-05", default_features = false}
 sp-application-crypto = { git = 'https://github.com/paritytech/substrate', tag = "monthly-2023-05", default_features = false}
 sp-consensus-grandpa = { git = 'https://github.com/paritytech/substrate', tag = "monthly-2023-05", default_features = false}
->>>>>>> 2487f851
 
 # Tuxedo Core and Pieces
 tuxedo-core = { path = '../tuxedo-core', default-features = false }
