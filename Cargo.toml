[profile.release]
panic = "unwind"

[workspace]
members = [
	"node",
	"tuxedo-template-runtime",
	"tuxedo-core",
	"tuxedo-core/aggregator",
	"tuxedo-core/no_bound",
	"wallet",
	"wardrobe/amoeba",
	"wardrobe/money",
	"wardrobe/poe",
	"wardrobe/kitties",
	"wardrobe/runtime_upgrade",
]
resolver = "2"

[workspace.dependencies]
# Generic dependencies
clap = "4.3.0"
hex-literal = "0.4.1"
jsonrpsee = "0.16.2"
log = "0.4"
parity-scale-codec = { version = "3.4.0", default-features = false }
parity-util-mem = "0.12.0"
scale-info = { version = "2.1.1", default-features = false }
serde = "1.0"

# Procedural macro dependencies
proc-macro2 = "1.0.67"
quote = "1.0.23"
syn = "2.0.15"

# Core-only dependencies
array-bytes = "6.0.0"

# Wallet-only dependencies
anyhow = "1.0.69"
directories = "5.0.0"
env_logger = "0.10.0"
futures = "0.3"
hex = "0.4.3"
serde_json = "1.0"
sled = "0.34.7"
tokio = "1.25.0"

# Node-only dependencies
substrate-build-script-utils = { git = "https://github.com/paritytech/polkadot-sdk", tag = "polkadot-v1.1.0" }

# Runtime-only dependencies
substrate-wasm-builder = { git = "https://github.com/paritytech/polkadot-sdk", tag = "polkadot-v1.1.0" }

# Substrate primitives and client
sc-basic-authorship = { git = "https://github.com/paritytech/polkadot-sdk", tag = "polkadot-v1.1.0" }
sc-cli = { git = "https://github.com/paritytech/polkadot-sdk", tag = "polkadot-v1.1.0" }
sc-client-api = { git = "https://github.com/paritytech/polkadot-sdk", tag = "polkadot-v1.1.0" }
sc-consensus = { git = "https://github.com/paritytech/polkadot-sdk", tag = "polkadot-v1.1.0" }
sc-consensus-aura = { git = "https://github.com/paritytech/polkadot-sdk", tag = "polkadot-v1.1.0" }
sc-consensus-grandpa = { git = "https://github.com/paritytech/polkadot-sdk", tag = "polkadot-v1.1.0" }
sc-executor = { git = "https://github.com/paritytech/polkadot-sdk", tag = "polkadot-v1.1.0" }
sc-keystore = { git = "https://github.com/paritytech/polkadot-sdk", tag = "polkadot-v1.1.0" }
sc-network = { git = "https://github.com/paritytech/polkadot-sdk", tag = "polkadot-v1.1.0" }
sc-rpc = { git = "https://github.com/paritytech/polkadot-sdk", tag = "polkadot-v1.1.0" }
sc-rpc-api = { git = "https://github.com/paritytech/polkadot-sdk", tag = "polkadot-v1.1.0" }
sc-service = { git = "https://github.com/paritytech/polkadot-sdk", tag = "polkadot-v1.1.0" }
sc-telemetry = { git = "https://github.com/paritytech/polkadot-sdk", tag = "polkadot-v1.1.0" }
sc-transaction-pool = { git = "https://github.com/paritytech/polkadot-sdk", tag = "polkadot-v1.1.0" }
sc-transaction-pool-api = { git = "https://github.com/paritytech/polkadot-sdk", tag = "polkadot-v1.1.0" }
sp-api = { default_features = false, git = "https://github.com/paritytech/polkadot-sdk", tag = "polkadot-v1.1.0" }
sp-application-crypto = { default_features = false, git = "https://github.com/paritytech/polkadot-sdk", tag = "polkadot-v1.1.0" }
sp-block-builder = { default_features = false, git = "https://github.com/paritytech/polkadot-sdk", tag = "polkadot-v1.1.0" }
sp-blockchain = { git = "https://github.com/paritytech/polkadot-sdk", tag = "polkadot-v1.1.0" }
sp-consensus = { git = "https://github.com/paritytech/polkadot-sdk", tag = "polkadot-v1.1.0" }
sp-consensus-aura = { default_features = false, git = "https://github.com/paritytech/polkadot-sdk", tag = "polkadot-v1.1.0" }
sp-consensus-grandpa = { default_features = false, git = "https://github.com/paritytech/polkadot-sdk", tag = "polkadot-v1.1.0" }
sp-core = { default_features = false, git = "https://github.com/paritytech/polkadot-sdk", tag = "polkadot-v1.1.0" }
sp-debug-derive = { default_features = false, git = "https://github.com/paritytech/polkadot-sdk", tag = "polkadot-v1.1.0" }
sp-inherents = { default_features = false, git = "https://github.com/paritytech/polkadot-sdk", tag = "polkadot-v1.1.0" }
sp-io = { default_features = false, git = "https://github.com/paritytech/polkadot-sdk", tag = "polkadot-v1.1.0" }
sp-keyring = { git = "https://github.com/paritytech/polkadot-sdk", tag = "polkadot-v1.1.0" }
<<<<<<< HEAD
sc-rpc = { git = "https://github.com/paritytech/polkadot-sdk", tag = "polkadot-v1.1.0" }
sp-api = { git = "https://github.com/paritytech/polkadot-sdk", tag = "polkadot-v1.1.0", default_features = false }
sc-rpc-api = { git = "https://github.com/paritytech/polkadot-sdk", tag = "polkadot-v1.1.0" }
sp-blockchain = { git = "https://github.com/paritytech/polkadot-sdk", tag = "polkadot-v1.1.0" }
sp-block-builder = { git = "https://github.com/paritytech/polkadot-sdk", tag = "polkadot-v1.1.0", default_features = false }
sc-basic-authorship = { git = "https://github.com/paritytech/polkadot-sdk", tag = "polkadot-v1.1.0" }
sp-debug-derive = { git = "https://github.com/paritytech/polkadot-sdk", tag = "polkadot-v1.1.0", default_features = false }
sp-io = { git = "https://github.com/paritytech/polkadot-sdk", tag = "polkadot-v1.1.0", default_features = false }
sp-std = { git = "https://github.com/paritytech/polkadot-sdk", tag = "polkadot-v1.1.0", default_features = false}
sp-storage = { git = "https://github.com/paritytech/polkadot-sdk", tag = "polkadot-v1.1.0", default_features = false}
sp-consensus-aura = { git = "https://github.com/paritytech/polkadot-sdk", tag = "polkadot-v1.1.0", default_features = false}
sp-application-crypto = { git = "https://github.com/paritytech/polkadot-sdk", tag = "polkadot-v1.1.0", default_features = false}
sp-consensus-grandpa = { git = "https://github.com/paritytech/polkadot-sdk", tag = "polkadot-v1.1.0", default_features = false}
sp-keystore = { git = "https://github.com/paritytech/polkadot-sdk", tag = "polkadot-v1.1.0", default_features = false }
=======
sp-keystore = { default_features = false, git = "https://github.com/paritytech/polkadot-sdk", tag = "polkadot-v1.1.0" }
sp-offchain = { default_features = false, git = "https://github.com/paritytech/polkadot-sdk", tag = "polkadot-v1.1.0" }
sp-runtime = { default-features = false, git = "https://github.com/paritytech/polkadot-sdk", tag = "polkadot-v1.1.0" }
sp-session = { default_features = false, git = "https://github.com/paritytech/polkadot-sdk", tag = "polkadot-v1.1.0" }
sp-std = { default_features = false, git = "https://github.com/paritytech/polkadot-sdk", tag = "polkadot-v1.1.0" }
sp-storage = { default_features = false, git = "https://github.com/paritytech/polkadot-sdk", tag = "polkadot-v1.1.0" }
sp-timestamp = { default_features = false, git = "https://github.com/paritytech/polkadot-sdk", tag = "polkadot-v1.1.0" }
sp-transaction-pool = { default_features = false, git = "https://github.com/paritytech/polkadot-sdk", tag = "polkadot-v1.1.0" }
sp-version = { default-features = false, git = "https://github.com/paritytech/polkadot-sdk", tag = "polkadot-v1.1.0" }
>>>>>>> e3b72ffc
<|MERGE_RESOLUTION|>--- conflicted
+++ resolved
@@ -80,29 +80,11 @@
 sp-inherents = { default_features = false, git = "https://github.com/paritytech/polkadot-sdk", tag = "polkadot-v1.1.0" }
 sp-io = { default_features = false, git = "https://github.com/paritytech/polkadot-sdk", tag = "polkadot-v1.1.0" }
 sp-keyring = { git = "https://github.com/paritytech/polkadot-sdk", tag = "polkadot-v1.1.0" }
-<<<<<<< HEAD
-sc-rpc = { git = "https://github.com/paritytech/polkadot-sdk", tag = "polkadot-v1.1.0" }
-sp-api = { git = "https://github.com/paritytech/polkadot-sdk", tag = "polkadot-v1.1.0", default_features = false }
-sc-rpc-api = { git = "https://github.com/paritytech/polkadot-sdk", tag = "polkadot-v1.1.0" }
-sp-blockchain = { git = "https://github.com/paritytech/polkadot-sdk", tag = "polkadot-v1.1.0" }
-sp-block-builder = { git = "https://github.com/paritytech/polkadot-sdk", tag = "polkadot-v1.1.0", default_features = false }
-sc-basic-authorship = { git = "https://github.com/paritytech/polkadot-sdk", tag = "polkadot-v1.1.0" }
-sp-debug-derive = { git = "https://github.com/paritytech/polkadot-sdk", tag = "polkadot-v1.1.0", default_features = false }
-sp-io = { git = "https://github.com/paritytech/polkadot-sdk", tag = "polkadot-v1.1.0", default_features = false }
-sp-std = { git = "https://github.com/paritytech/polkadot-sdk", tag = "polkadot-v1.1.0", default_features = false}
-sp-storage = { git = "https://github.com/paritytech/polkadot-sdk", tag = "polkadot-v1.1.0", default_features = false}
-sp-consensus-aura = { git = "https://github.com/paritytech/polkadot-sdk", tag = "polkadot-v1.1.0", default_features = false}
-sp-application-crypto = { git = "https://github.com/paritytech/polkadot-sdk", tag = "polkadot-v1.1.0", default_features = false}
-sp-consensus-grandpa = { git = "https://github.com/paritytech/polkadot-sdk", tag = "polkadot-v1.1.0", default_features = false}
-sp-keystore = { git = "https://github.com/paritytech/polkadot-sdk", tag = "polkadot-v1.1.0", default_features = false }
-=======
 sp-keystore = { default_features = false, git = "https://github.com/paritytech/polkadot-sdk", tag = "polkadot-v1.1.0" }
-sp-offchain = { default_features = false, git = "https://github.com/paritytech/polkadot-sdk", tag = "polkadot-v1.1.0" }
 sp-runtime = { default-features = false, git = "https://github.com/paritytech/polkadot-sdk", tag = "polkadot-v1.1.0" }
 sp-session = { default_features = false, git = "https://github.com/paritytech/polkadot-sdk", tag = "polkadot-v1.1.0" }
 sp-std = { default_features = false, git = "https://github.com/paritytech/polkadot-sdk", tag = "polkadot-v1.1.0" }
 sp-storage = { default_features = false, git = "https://github.com/paritytech/polkadot-sdk", tag = "polkadot-v1.1.0" }
 sp-timestamp = { default_features = false, git = "https://github.com/paritytech/polkadot-sdk", tag = "polkadot-v1.1.0" }
 sp-transaction-pool = { default_features = false, git = "https://github.com/paritytech/polkadot-sdk", tag = "polkadot-v1.1.0" }
-sp-version = { default-features = false, git = "https://github.com/paritytech/polkadot-sdk", tag = "polkadot-v1.1.0" }
->>>>>>> e3b72ffc
+sp-version = { default-features = false, git = "https://github.com/paritytech/polkadot-sdk", tag = "polkadot-v1.1.0" }