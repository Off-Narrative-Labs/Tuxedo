--- conflicted
+++ resolved
@@ -61,11 +61,7 @@
 # Substrate primitives and client
 sc-basic-authorship = { git = "https://github.com/paritytech/polkadot-sdk", tag = "polkadot-v1.2.0" }
 sc-chain-spec = { git = "https://github.com/paritytech/polkadot-sdk", tag = "polkadot-v1.2.0" }
-<<<<<<< HEAD
-sc-cli = { git = "https://github.com/paritytech/polkadot-sdk", tag = "polkadot-v1.2.0" }
-=======
 sc-cli = { default-features = false, git = "https://github.com/paritytech/polkadot-sdk", tag = "polkadot-v1.2.0" }
->>>>>>> b42cdca6
 sc-client-api = { git = "https://github.com/paritytech/polkadot-sdk", tag = "polkadot-v1.2.0" }
 sc-consensus = { git = "https://github.com/paritytech/polkadot-sdk", tag = "polkadot-v1.2.0" }
 sc-consensus-aura = { git = "https://github.com/paritytech/polkadot-sdk", tag = "polkadot-v1.2.0" }
@@ -76,12 +72,8 @@
 sc-network-sync = { git = "https://github.com/paritytech/polkadot-sdk", tag = "polkadot-v1.2.0" }
 sc-rpc = { git = "https://github.com/paritytech/polkadot-sdk", tag = "polkadot-v1.2.0" }
 sc-rpc-api = { git = "https://github.com/paritytech/polkadot-sdk", tag = "polkadot-v1.2.0" }
-<<<<<<< HEAD
-sc-service = { git = "https://github.com/paritytech/polkadot-sdk", tag = "polkadot-v1.2.0" }
 sc-sysinfo = { git = "https://github.com/paritytech/polkadot-sdk", tag = "polkadot-v1.2.0" }
-=======
 sc-service = { default-features = false, git = "https://github.com/paritytech/polkadot-sdk", tag = "polkadot-v1.2.0" }
->>>>>>> b42cdca6
 sc-telemetry = { git = "https://github.com/paritytech/polkadot-sdk", tag = "polkadot-v1.2.0" }
 sc-tracing = { git = "https://github.com/paritytech/polkadot-sdk", tag = "polkadot-v1.2.0" }
 sc-transaction-pool = { git = "https://github.com/paritytech/polkadot-sdk", tag = "polkadot-v1.2.0" }
