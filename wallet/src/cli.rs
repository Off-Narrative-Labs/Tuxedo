//! Tuxedo Template Wallet's Command Line Interface.
//!
//! Built with clap's derive macros.

use std::path::PathBuf;

use clap::{ArgAction::Append, Args, Parser, Subcommand};
use sp_core::H256;
use tuxedo_core::types::OutputRef;

use crate::{h256_from_string, keystore::SHAWN_PUB_KEY, output_ref_from_string, DEFAULT_ENDPOINT};

/// The wallet's main CLI struct
#[derive(Debug, Parser)]
#[command(about, version)]
pub struct Cli {
    #[arg(long, short, default_value_t = DEFAULT_ENDPOINT.to_string())]
    /// RPC endpoint of the node that this wallet will connect to.
    pub endpoint: String,

    #[arg(long, short)]
<<<<<<< HEAD
    /// Path where the wallet data is stored.
    ///
    /// Default value is platform specific.
    pub data_path: Option<PathBuf>,
=======
    /// Path where the wallet data is stored. Default value is platform specific.
    pub path: Option<PathBuf>,
>>>>>>> ac4bf268

    #[arg(long, verbatim_doc_comment)]
    /// Skip the initial sync that the wallet typically performs with the node.
    /// The wallet will use the latest data it had previously synced.
    pub no_sync: bool,

    #[arg(long)]
    /// A temporary directory will be created to store the configuration and will be deleted at the end of the process.
    /// path will be ignored if this is set.
    pub tmp: bool,

    #[arg(long, verbatim_doc_comment)]
    /// Specify a development wallet instance, using a temporary directory (like --tmp).
    /// The keystore will contain the development key Shawn.
    pub dev: bool,

    #[command(subcommand)]
    pub command: Option<Command>,
}

/// The tasks supported by the wallet
#[derive(Debug, Subcommand)]
pub enum Command {
    /// Demonstrate creating an amoeba and performing mitosis on it.
    AmoebaDemo,

    /// Verify that a particular coin exists.
    /// Show its value and owner from both chain storage and the local database.
    #[command(verbatim_doc_comment)]
    VerifyCoin {
        /// A hex-encoded output reference
        #[arg(value_parser = output_ref_from_string)]
        output_ref: OutputRef,
    },

    /// Spend some coins.
    /// For now, all outputs in a single transaction go to the same recipient.
    // FixMe: #62
    #[command(verbatim_doc_comment)]
    SpendCoins(SpendArgs),

    /// Insert a private key into the keystore to later use when signing transactions.
    InsertKey {
        /// Seed phrase of the key to insert.
        seed: String,
        // /// Height from which the blockchain should be scanned to sync outputs
        // /// belonging to this address. If non is provided, no re-syncing will
        // /// happen and this key will be treated like a new key.
        // sync_height: Option<u32>,
    },

    /// Generate a private key using either some or no password and insert into the keystore.
    GenerateKey {
        /// Initialize a public/private key pair with a password
        password: Option<String>,
    },

    /// Show public information about all the keys in the keystore.
    ShowKeys,

    /// Remove a specific key from the keystore.
    /// WARNING! This will permanently delete the private key information.
    /// Make sure your keys are backed up somewhere safe.
    #[command(verbatim_doc_comment)]
    RemoveKey {
        /// The public key to remove
        #[arg(value_parser = h256_from_string)]
        pub_key: H256,
    },

    /// For each key tracked by the wallet, shows the sum of all UTXO values owned by that key.
    /// This sum is sometimes known as the "balance".
    #[command(verbatim_doc_comment)]
    ShowBalance,

    /// Show the complete list of UTXOs known to the wallet.
    ShowAllOutputs,
}

#[derive(Debug, Args)]
pub struct SpendArgs {
    /// An input to be consumed by this transaction. This argument may be specified multiple times.
    /// They must all be coins.
    #[arg(long, short, verbatim_doc_comment, value_parser = output_ref_from_string)]
    pub input: Vec<OutputRef>,

    // /// All inputs to the transaction will be from this same sender.
    // /// When not specified, inputs from any owner are chosen indiscriminantly
    // #[arg(long, short, value_parser = h256_from_string)]
    // sender: Option<H256>,

    // https://docs.rs/clap/latest/clap/_derive/_cookbook/typed_derive/index.html
    // shows how to specify a custom parsing function
    /// Hex encoded address (sr25519 pubkey) of the recipient.
    #[arg(long, short, verbatim_doc_comment, value_parser = h256_from_string, default_value = SHAWN_PUB_KEY)]
    pub recipient: H256,

    // The `action = Append` allows us to accept the same value multiple times.
    /// An output amount. For the transaction to be valid, the outputs must add up to less than the sum of the inputs.
    /// The wallet will not enforce this and will gladly send an invalid which will then be rejected by the node.
    #[arg(long, short, verbatim_doc_comment, action = Append)]
    pub output_amount: Vec<u128>,
}<|MERGE_RESOLUTION|>--- conflicted
+++ resolved
@@ -19,15 +19,8 @@
     pub endpoint: String,
 
     #[arg(long, short)]
-<<<<<<< HEAD
-    /// Path where the wallet data is stored.
-    ///
-    /// Default value is platform specific.
-    pub data_path: Option<PathBuf>,
-=======
     /// Path where the wallet data is stored. Default value is platform specific.
     pub path: Option<PathBuf>,
->>>>>>> ac4bf268
 
     #[arg(long, verbatim_doc_comment)]
     /// Skip the initial sync that the wallet typically performs with the node.
