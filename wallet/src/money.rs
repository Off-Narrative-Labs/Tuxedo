//! Wallet features related to spending money and checking balances.

<<<<<<< HEAD
use crate::{fetch_storage, sync, SpendArgs, KEY_TYPE};

use std::{thread::sleep, time::Duration};
=======
use crate::{cli::SpendArgs, fetch_storage, sync};
>>>>>>> 44908614

use anyhow::anyhow;
use jsonrpsee::{core::client::ClientT, http_client::HttpClient, rpc_params};
use parity_scale_codec::Encode;
use runtime::{
    money::{Coin, MoneyConstraintChecker},
    OuterConstraintChecker, OuterVerifier, Transaction,
};
use sc_keystore::LocalKeystore;
use sled::Db;
use sp_core::sr25519::Public;
use sp_runtime::traits::{BlakeTwo256, Hash};
use tuxedo_core::{
    types::{Input, Output, OutputRef},
    verifier::SigCheck,
};

/// Create and send a transaction that spends coins on the network
pub async fn spend_coins(
    db: &Db,
    client: &HttpClient,
    keystore: &LocalKeystore,
    args: SpendArgs,
) -> anyhow::Result<()> {
    println!("The args are:: {:?}", args);

    // Construct a template Transaction to push coins into later
    let mut transaction = Transaction {
        inputs: Vec::new(),
        outputs: Vec::new(),
        checker: OuterConstraintChecker::Money(MoneyConstraintChecker::Spend),
    };

    // Construct each output and then push to the transactions
    let mut total_output_amount = 0;
    for amount in &args.output_amount {
        let output = Output {
            payload: Coin::new(*amount).into(),
            verifier: OuterVerifier::SigCheck(SigCheck {
                owner_pubkey: args.recipient,
            }),
        };
        total_output_amount += amount;
        transaction.outputs.push(output);
    }

<<<<<<< HEAD
    // The total input set will consist or any manually chosen inputs
=======
    // The total input set will consist of any manually chosen inputs
>>>>>>> 44908614
    // plus any automatically chosen to make the input amount high enough
    let mut total_input_amount = 0;
    let mut all_input_refs = args.input;
    for output_ref in &all_input_refs {
        let (_owner_pubkey, amount) = sync::get_unspent(db, output_ref)?.ok_or(anyhow!(
            "user-specified output ref not found in local database"
        ))?;
        total_input_amount += amount;
    }
    //TODO filtering on a specific sender
    while total_input_amount < total_output_amount {
        let (output_ref, _owner_pubkey, amount) = sync::get_arbitrary_unspent(db)?;
        all_input_refs.push(output_ref);
        total_input_amount += amount;
    }

    // Make sure each input decodes and is still present in the node's storage,
    // and then push to transaction.
    for output_ref in &all_input_refs {
<<<<<<< HEAD
        print_coin_from_storage(output_ref, client).await?;
=======
        get_coin_from_storage(output_ref, client).await?;
>>>>>>> 44908614
        transaction.inputs.push(Input {
            output_ref: output_ref.clone(),
            redeemer: vec![], // We will sign the total transaction so this should be empty
        });
    }

    // Keep a copy of the stripped encoded transaction for signing purposes
    let stripped_encoded_transaction = transaction.clone().encode();

    // Iterate back through the inputs, signing, and putting the signatures in place.
    for input in &mut transaction.inputs {
        // Fetch the output from storage
        let utxo = fetch_storage::<OuterVerifier>(&input.output_ref, client).await?;

        // Construct the proof that it can be consumed
        let redeemer = match utxo.verifier {
            OuterVerifier::SigCheck(SigCheck { owner_pubkey }) => {
                let public = Public::from_h256(owner_pubkey);
                crate::keystore::sign_with(keystore, &public, &stripped_encoded_transaction)?
            }
            OuterVerifier::UpForGrabs(_) => Vec::new(),
            OuterVerifier::ThresholdMultiSignature(_) => todo!(),
        };

        // insert the proof
        input.redeemer = redeemer;
    }

    // Send the transaction
    let genesis_spend_hex = hex::encode(transaction.encode());
    let params = rpc_params![genesis_spend_hex];
    let genesis_spend_response: Result<String, _> =
        client.request("author_submitExtrinsic", params).await;
    println!(
        "Node's response to spend transaction: {:?}",
        genesis_spend_response
    );

    // Print new output refs for user to check later
    let tx_hash = <BlakeTwo256 as Hash>::hash_of(&transaction.encode());
    for (i, output) in transaction.outputs.iter().enumerate() {
        let new_coin_ref = OutputRef {
            tx_hash,
            index: i as u32,
        };
        let amount = output.payload.extract::<Coin>()?.0;

        print!(
            "Created {:?} worth {amount}. ",
            hex::encode(new_coin_ref.encode())
        );
        crate::pretty_print_verifier(&output.verifier);
    }

    Ok(())
}

/// Given an output ref, fetch the details about this coin from the node's
/// storage.
pub async fn get_coin_from_storage(
    output_ref: &OutputRef,
    client: &HttpClient,
) -> anyhow::Result<(Coin, OuterVerifier)> {
    let utxo = fetch_storage::<OuterVerifier>(output_ref, client).await?;
    let coin_in_storage: Coin = utxo.payload.extract()?;

    Ok((coin_in_storage, utxo.verifier))
}<|MERGE_RESOLUTION|>--- conflicted
+++ resolved
@@ -1,12 +1,6 @@
 //! Wallet features related to spending money and checking balances.
 
-<<<<<<< HEAD
-use crate::{fetch_storage, sync, SpendArgs, KEY_TYPE};
-
-use std::{thread::sleep, time::Duration};
-=======
 use crate::{cli::SpendArgs, fetch_storage, sync};
->>>>>>> 44908614
 
 use anyhow::anyhow;
 use jsonrpsee::{core::client::ClientT, http_client::HttpClient, rpc_params};
@@ -53,11 +47,7 @@
         transaction.outputs.push(output);
     }
 
-<<<<<<< HEAD
-    // The total input set will consist or any manually chosen inputs
-=======
     // The total input set will consist of any manually chosen inputs
->>>>>>> 44908614
     // plus any automatically chosen to make the input amount high enough
     let mut total_input_amount = 0;
     let mut all_input_refs = args.input;
@@ -77,11 +67,7 @@
     // Make sure each input decodes and is still present in the node's storage,
     // and then push to transaction.
     for output_ref in &all_input_refs {
-<<<<<<< HEAD
-        print_coin_from_storage(output_ref, client).await?;
-=======
         get_coin_from_storage(output_ref, client).await?;
->>>>>>> 44908614
         transaction.inputs.push(Input {
             output_ref: output_ref.clone(),
             redeemer: vec![], // We will sign the total transaction so this should be empty
