--- conflicted
+++ resolved
@@ -24,14 +24,7 @@
 env_logger = { workspace = true }
 log = { workspace = true }
 
-<<<<<<< HEAD
-sp-runtime = { git = 'https://github.com/paritytech/substrate', tag = "monthly-2023-07" }
-sp-core = { git = 'https://github.com/paritytech/substrate', tag = "monthly-2023-07" }
-sp-keystore = { git = 'https://github.com/paritytech/substrate', tag = "monthly-2023-07" }
-sc-keystore = { git = 'https://github.com/paritytech/substrate', tag = "monthly-2023-07" }
-=======
 sp-runtime = { workspace = true }
 sp-core = { workspace = true }
 sp-keystore = { workspace = true }
-sc-keystore = { workspace = true }
->>>>>>> fd53adb2
+sc-keystore = { workspace = true }