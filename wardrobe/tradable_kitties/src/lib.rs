--- conflicted
+++ resolved
@@ -3,20 +3,13 @@
 //! This Tuxedo piece codifies additional features that work with the Kitties piece.
 //! This piece should not and cannot be used without the Kitties and Money pieces.
 //! The introduced features are:
+//! This piece should not and cannot be used without the Kitties and Money pieces.
+//! The introduced features are:
 //!
-<<<<<<< HEAD
 //! - **ListKittiesForSale:** Convert basic kitties into tradable kitties, adding a `price` field.
 //! - **DelistKittiesFromSale:** Transform tradable kitties back into regular kitties when owners decide not to sell.
 //! - **UpdateKittiesPrice:** Allow owners to modify the `price` of TradableKitties.
 //! - **UpdateKittiesName:** Permit owners to update the `name` of TradableKitties.
-=======
-//! - **ListKittyForSale:** Convert basic kitties into tradable kitties, adding a `price` field.
-//! - **DelistKittyFromSale:** Transform tradable kitties back into regular kitties when owners decide not to sell.
-//! - **UpdateKittyPrice:** Allow owners to modify the `price` of TradableKitties.
-//! - **UpdateKittyName:** Permit owners to update the `name` of TradableKitties.
-//!
-//!   *Note: Only one kitty can be traded at a time.*
->>>>>>> d57f9b10
 //!
 //! - **Buy:** Enable users to securely purchase TradableKitty from others, ensuring fair exchanges.
 //!   Make sure to place the kitty first and then coins in the inputs and outputs.
@@ -44,6 +37,8 @@
 /// The default price of a kitten is 10.
 const DEFAULT_KITTY_PRICE: u128 = 10;
 
+/// A `TradableKittyData` is required for trading the Kitty.
+/// It includes the `price` of the Kitty, in addition to the basic `KittyData` provided by the Kitties piece.
 /// A `TradableKittyData` is required for trading the Kitty.
 /// It includes the `price` of the Kitty, in addition to the basic `KittyData` provided by the Kitties piece.
 #[derive(
@@ -162,7 +157,6 @@
     TypeInfo,
 )]
 pub enum TradableKittyConstraintChecker<const ID: u8> {
-<<<<<<< HEAD
     /// List the kitties for sale. This means the kitties will be converted to a tradable kitties once the transaction is executed.
     ListKittiesForSale,
     /// Delist the kitties from sale, This means tradable kitties will converted back to kitties.
@@ -171,16 +165,6 @@
     UpdateKittiesPrice,
     // Update the name of the kitties.
     UpdateKittiesName,
-=======
-    /// List the kitty for sale. This means the kitty will be converted to a tradable kitty once the transaction is executed.
-    ListKittyForSale,
-    /// Delist the kitty from sale, This means tradable kitty will converted back to kitty.
-    DelistKittyFromSale,
-    /// Update the `price` of tradable kitty.
-    UpdateKittyPrice,
-    // Update the name of the kitty.
-    UpdateKittyName,
->>>>>>> d57f9b10
     /// For buying a new kitty from other owners.
     Buy,
 }
