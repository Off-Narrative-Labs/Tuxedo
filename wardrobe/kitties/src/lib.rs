//! An NFT game inspired by cryptokitties.
//! This is a game which allows for kitties to be bred based on a few factors
//! 1.) Mom and Tired have to be in a state where they are ready to breed
//! 2.) Each Mom and Dad have some DNA and the child will have unique DNA combined from the both of them
//!     Linkable back to the Mom and Dad
//! 3.) The game also allows Kitties to have a cooling off period inbetween breeding before they can be bred again.
//! 4.) A rest operation allows for a Mom Kitty and a Dad Kitty to be cooled off
//!
//! In order to submit a valid transaction you must strutucture it as follows:
//! 1.) Input must contain 1 mom and 1 dad
//! 2.) Output must contain Mom, Dad, and newly created Child
//! 3.) A child's DNA is calculated by:
//!         BlakeTwo256::hash_of(MomDna, DadDna, MomCurrNumBreedings, DadCurrNumberBreedings)
//!
//! There are a only a finite amount of free breedings available before it starts to cost money
//! to breed kitties.

#![cfg_attr(not(feature = "std"), no_std)]

use parity_scale_codec::{Decode, Encode};
use scale_info::TypeInfo;
use serde::{Deserialize, Serialize};
use sp_core::H256;
use sp_runtime::{
    traits::{BlakeTwo256, Hash as HashT},
    transaction_validity::TransactionPriority,
};
use sp_std::prelude::*;
use tuxedo_core::{
    dynamic_typing::{DynamicallyTypedData, UtxoData},
    ensure, SimpleConstraintChecker,
};

#[cfg(test)]
mod tests;

#[derive(
    Serialize,
    Deserialize,
    PartialEq,
    Eq,
    PartialOrd,
    Ord,
    Clone,
    Encode,
    Decode,
    Hash,
    Debug,
    TypeInfo,
)]
pub struct FreeKittyConstraintChecker;

#[derive(
    Serialize,
    Deserialize,
    PartialEq,
    Eq,
    PartialOrd,
    Ord,
    Default,
    Clone,
    Encode,
    Decode,
    Hash,
    Debug,
    TypeInfo,
)]
pub enum DadKittyStatus {
    #[default]
    RearinToGo,
    Tired,
}

#[derive(
    Serialize,
    Deserialize,
    PartialEq,
    Eq,
    PartialOrd,
    Ord,
    Default,
    Clone,
    Encode,
    Decode,
    Hash,
    Debug,
    TypeInfo,
)]
pub enum MomKittyStatus {
    #[default]
    RearinToGo,
    HadBirthRecently,
}

#[derive(
    Serialize,
    Deserialize,
    PartialEq,
    Eq,
    PartialOrd,
    Ord,
    Clone,
    Encode,
    Decode,
    Hash,
    Debug,
    TypeInfo,
)]
pub enum Parent {
    Mom(MomKittyStatus),
    Dad(DadKittyStatus),
}

impl Default for Parent {
    fn default() -> Self {
        Parent::Mom(MomKittyStatus::RearinToGo)
    }
}

<<<<<<< HEAD
#[cfg_attr(feature = "std", derive(Serialize, Deserialize))]
#[derive(PartialEq, Eq, PartialOrd, Ord, Default, Clone, Encode, Decode, Hash, Debug, TypeInfo)]
pub struct KittyDNA(pub H256);
=======
#[derive(
    Serialize,
    Deserialize,
    PartialEq,
    Eq,
    PartialOrd,
    Ord,
    Default,
    Clone,
    Encode,
    Decode,
    Hash,
    Debug,
    TypeInfo,
)]
pub struct KittyDNA(H256);
>>>>>>> 3a1f2a7b

#[derive(
    Serialize,
    Deserialize,
    PartialEq,
    Eq,
    PartialOrd,
    Ord,
    Clone,
    Encode,
    Decode,
    Hash,
    Debug,
    TypeInfo,
)]
pub struct KittyData {
    pub parent: Parent,
    pub free_breedings: u64, // Ignore in breed for money case
    pub dna: KittyDNA,
    pub num_breedings: u128,
}

impl Default for KittyData {
    fn default() -> Self {
        Self {
            parent: Parent::Mom(MomKittyStatus::RearinToGo),
            free_breedings: 2,
            dna: KittyDNA(H256::from_slice(b"mom_kitty_1asdfasdfasdfasdfasdfa")),
            num_breedings: 3,
        }
    }
}

impl UtxoData for KittyData {
    const TYPE_ID: [u8; 4] = *b"Kitt";
}

#[derive(
    Serialize,
    Deserialize,
    PartialEq,
    Eq,
    PartialOrd,
    Ord,
    Clone,
    Encode,
    Decode,
    Hash,
    Debug,
    TypeInfo,
)]
pub enum ConstraintCheckerError {
    /// Dynamic typing issue.
    /// This error doesn't discriminate between badly typed inputs and outputs.
    BadlyTyped,
    /// Needed when spending for breeding.
    MinimumSpendAndBreedNotMet,
    /// Need two parents to breed.
    TwoParentsDoNotExist,
    /// Incorrect number of outputs when it comes to breeding.
    NotEnoughFamilyMembers,
    /// Mom has recently given birth and isnt ready to breed.
    MomNotReadyYet,
    /// Dad cannot breed because he is still too tired.
    DadTooTired,
    /// Cannot have two moms when breeding.
    TwoMomsNotValid,
    /// Cannot have two dads when breeding.
    TwoDadsNotValid,
    /// New Mom after breeding should be in HadBirthRecently state.
    NewMomIsStillRearinToGo,
    /// New Dad after breeding should be in Tired state.
    NewDadIsStillRearinToGo,
    /// Number of free breedings of new parent is not correct.
    NewParentFreeBreedingsIncorrect,
    /// New parents DNA does not match the old one parent has to still be the same kitty.
    NewParentDnaDoesntMatchOld,
    /// New parent Breedings has not incremented or is incorrect.
    NewParentNumberBreedingsIncorrect,
    /// New child DNA is not correct given the protocol.
    NewChildDnaIncorrect,
    /// New child doesnt have the correct number of free breedings.
    NewChildFreeBreedingsIncorrect,
    /// New child has non zero breedings which is impossible because it was just born.
    NewChildHasNonZeroBreedings,
    /// New child parent info is either in Tired state or HadBirthRecently state which is not possible.
    NewChildIncorrectParentInfo,
    /// Too many breedings for this kitty can no longer breed.
    TooManyBreedingsForKitty,
    /// Not enough free breedings available for these parents.
    NotEnoughFreeBreedings,
}

trait Breed {
    /// The Cost to breed a kitty if it is not free.
    const COST: u128;
    /// Number of free breedings a kitty will have.
    const NUM_FREE_BREEDINGS: u64;
    /// Error type for all Kitty errors.
    type Error: Into<ConstraintCheckerError>;
    /// Check if the two parents (Mom, Dad) proposed are capable of breeding.
    fn can_breed(mom: &KittyData, dad: &KittyData) -> Result<(), Self::Error>;
    /// Checks if mom is in the correct state and capable of breeding.
    fn check_mom_can_breed(mom: &KittyData) -> Result<(), Self::Error>;
    /// Checks if dad is in the correct state and capable of breeding.
    fn check_dad_can_breed(dad: &KittyData) -> Result<(), Self::Error>;
    /// Makes sure each parent has a non-zero number of free breedings.
    fn check_free_breedings(mom: &KittyData, dad: &KittyData) -> Result<(), Self::Error>;
    /// Checks outputs which consists of (Mom, Dad, Child) is correctly formulated.
    fn check_new_family(
        old_mom: &KittyData,
        old_dad: &KittyData,
        new_family: &[DynamicallyTypedData],
    ) -> Result<(), Self::Error>;
    /// Checks if new mom matches the old ones DNA and changes state correctly.
    fn check_new_mom(old_mom: &KittyData, new_mom: &KittyData) -> Result<(), Self::Error>;
    /// Checks if new dad matches the old ones DNA and changes state correctly.
    fn check_new_dad(old_dad: &KittyData, new_dad: &KittyData) -> Result<(), Self::Error>;
    /// Checks if new child DNA is formulated correctly and is initialized to the proper state.
    fn check_child(
        new_mom: &KittyData,
        new_dad: &KittyData,
        child: &KittyData,
    ) -> Result<(), Self::Error>;
}

pub struct KittyHelpers;
impl Breed for KittyHelpers {
    const COST: u128 = 5u128;
    const NUM_FREE_BREEDINGS: u64 = 2u64;
    type Error = ConstraintCheckerError;
    /// Checks:
    ///     - Mom can breed
    ///     - Dad can breed
    ///
    fn can_breed(mom: &KittyData, dad: &KittyData) -> Result<(), Self::Error> {
        Self::check_mom_can_breed(mom)?;
        Self::check_dad_can_breed(dad)?;
        Self::check_free_breedings(mom, dad)?;
        Ok(())
    }

    /// Checks:
    ///     - Mom is in `RearinToGo` state
    ///     - Mom number of breedings is not maxed out
    ///
    fn check_mom_can_breed(mom: &KittyData) -> Result<(), Self::Error> {
        match &mom.parent {
            Parent::Mom(status) => {
                if let MomKittyStatus::HadBirthRecently = status {
                    return Err(Self::Error::MomNotReadyYet);
                }
            }
            Parent::Dad(_) => return Err(Self::Error::TwoDadsNotValid),
        }
        mom.num_breedings
            .checked_add(1)
            .ok_or(Self::Error::TooManyBreedingsForKitty)?;
        Ok(())
    }

    /// Checks:
    ///     - Dad is in `RearinToGo` state
    ///     - Dad number of breedings is not maxed out
    ///
    fn check_dad_can_breed(dad: &KittyData) -> Result<(), Self::Error> {
        match &dad.parent {
            Parent::Dad(status) => {
                if let DadKittyStatus::Tired = status {
                    return Err(Self::Error::DadTooTired);
                }
            }
            Parent::Mom(_) => return Err(Self::Error::TwoMomsNotValid),
        }
        dad.num_breedings
            .checked_add(1)
            .ok_or(Self::Error::TooManyBreedingsForKitty)?;
        Ok(())
    }

    /// Checks:
    ///     - Both parents free breedings is non-zero
    ///
    fn check_free_breedings(mom: &KittyData, dad: &KittyData) -> Result<(), Self::Error> {
        let mom_breedings = mom.free_breedings;
        let dad_breedings = dad.free_breedings;
        if (mom_breedings == 0) || (dad_breedings == 0) {
            return Err(Self::Error::NotEnoughFreeBreedings);
        }
        Ok(())
    }

    fn check_new_family(
        old_mom: &KittyData,
        old_dad: &KittyData,
        new_family: &[DynamicallyTypedData],
    ) -> Result<(), Self::Error> {
        // Output Side
        ensure!(new_family.len() == 3, Self::Error::NotEnoughFamilyMembers);
        let new_mom = KittyData::try_from(&new_family[0])?;
        let new_dad = KittyData::try_from(&new_family[1])?;
        let child = KittyData::try_from(&new_family[2])?;
        Self::check_new_mom(old_mom, &new_mom)?;
        Self::check_new_dad(old_dad, &new_dad)?;
        Self::check_child(&new_mom, &new_dad, &child)?;
        Ok(())
    }

    /// Checks:
    ///     - Mom is now in `HadBirthRecently`
    ///     - Mom has 1 less `free_breedings`
    ///     - Mom's DNA matches old Mom
    ///     - Mom's num breedings is incremented
    ///
    fn check_new_mom(old_mom: &KittyData, new_mom: &KittyData) -> Result<(), Self::Error> {
        match &new_mom.parent {
            Parent::Mom(status) => {
                if let MomKittyStatus::RearinToGo = status {
                    return Err(Self::Error::NewMomIsStillRearinToGo);
                }
            }
            Parent::Dad(_) => return Err(Self::Error::TwoDadsNotValid),
        }

        ensure!(
            new_mom.free_breedings == old_mom.free_breedings - 1,
            Self::Error::NewParentFreeBreedingsIncorrect
        );
        ensure!(
            new_mom.num_breedings == old_mom.num_breedings + 1,
            Self::Error::NewParentNumberBreedingsIncorrect
        );
        ensure!(
            new_mom.dna == old_mom.dna,
            Self::Error::NewParentDnaDoesntMatchOld
        );

        Ok(())
    }

    /// Checks:
    ///     - Dad is now `Tired`
    ///     - Dad has 1 less `free_breedings`
    ///     - Dad's DNA matches old Dad
    ///     - Dad's num breedings is incremented
    ///
    fn check_new_dad(old_dad: &KittyData, new_dad: &KittyData) -> Result<(), Self::Error> {
        match &new_dad.parent {
            Parent::Dad(status) => {
                if let DadKittyStatus::RearinToGo = status {
                    return Err(Self::Error::NewDadIsStillRearinToGo);
                }
            }
            Parent::Mom(_) => return Err(Self::Error::TwoMomsNotValid),
        }

        ensure!(
            new_dad.free_breedings == old_dad.free_breedings - 1,
            Self::Error::NewParentFreeBreedingsIncorrect
        );
        ensure!(
            new_dad.num_breedings == old_dad.num_breedings + 1,
            Self::Error::NewParentNumberBreedingsIncorrect
        );
        ensure!(
            new_dad.dna == old_dad.dna,
            Self::Error::NewParentDnaDoesntMatchOld
        );

        Ok(())
    }

    /// Checks:
    ///     - DNA formation correct -> `hash_of(mom_dna + dad_dna + mom_num_breedings + dad_num_breedings)
    ///     - Free breedings is correct given the trait implementation in this case 2
    ///     - has non-zero bredings
    ///     - If Mom is in RearinToGo
    ///     - If Dad is in RearinToGo
    ///
    fn check_child(
        new_mom: &KittyData,
        new_dad: &KittyData,
        child: &KittyData,
    ) -> Result<(), Self::Error> {
        let new_dna = BlakeTwo256::hash_of(&(
            &new_mom.dna,
            &new_dad.dna,
            &new_mom.num_breedings,
            &new_dad.num_breedings,
        ));

        ensure!(
            child.dna == KittyDNA(new_dna),
            Self::Error::NewChildDnaIncorrect,
        );
        ensure!(
            child.free_breedings == Self::NUM_FREE_BREEDINGS,
            Self::Error::NewChildFreeBreedingsIncorrect
        );
        ensure!(
            child.num_breedings == 0,
            Self::Error::NewChildHasNonZeroBreedings,
        );

        match &child.parent {
            Parent::Mom(status) => {
                if let MomKittyStatus::HadBirthRecently = status {
                    return Err(Self::Error::NewChildIncorrectParentInfo);
                }
            }
            Parent::Dad(status) => {
                if let DadKittyStatus::Tired = status {
                    return Err(Self::Error::NewChildIncorrectParentInfo);
                }
            }
        }
        Ok(())
    }
}

impl TryFrom<&DynamicallyTypedData> for KittyData {
    type Error = ConstraintCheckerError;
    fn try_from(a: &DynamicallyTypedData) -> Result<Self, Self::Error> {
        a.extract::<KittyData>()
            .map_err(|_| ConstraintCheckerError::BadlyTyped)
    }
}

impl SimpleConstraintChecker for FreeKittyConstraintChecker {
    type Error = ConstraintCheckerError;
    /// Checks:
    ///     - `input_data` is of length 2
    ///     - `output_data` is of length 3
    ///
    fn check(
        &self,
        input_data: &[DynamicallyTypedData],
        _peeks: &[DynamicallyTypedData],
        output_data: &[DynamicallyTypedData],
    ) -> Result<TransactionPriority, Self::Error> {
        // Input must be a Mom and a Dad
        ensure!(input_data.len() == 2, Self::Error::TwoParentsDoNotExist);

        let mom = KittyData::try_from(&input_data[0])?;
        let dad = KittyData::try_from(&input_data[1])?;
        KittyHelpers::can_breed(&mom, &dad)?;

        // Output must be Mom, Dad, Child
        ensure!(output_data.len() == 3, Self::Error::NotEnoughFamilyMembers);

        KittyHelpers::check_new_family(&mom, &dad, output_data)?;

        Ok(0)
    }
}<|MERGE_RESOLUTION|>--- conflicted
+++ resolved
@@ -117,28 +117,22 @@
     }
 }
 
-<<<<<<< HEAD
-#[cfg_attr(feature = "std", derive(Serialize, Deserialize))]
-#[derive(PartialEq, Eq, PartialOrd, Ord, Default, Clone, Encode, Decode, Hash, Debug, TypeInfo)]
+#[derive(
+    Serialize,
+    Deserialize,
+    PartialEq,
+    Eq,
+    PartialOrd,
+    Ord,
+    Default,
+    Clone,
+    Encode,
+    Decode,
+    Hash,
+    Debug,
+    TypeInfo,
+)]
 pub struct KittyDNA(pub H256);
-=======
-#[derive(
-    Serialize,
-    Deserialize,
-    PartialEq,
-    Eq,
-    PartialOrd,
-    Ord,
-    Default,
-    Clone,
-    Encode,
-    Decode,
-    Hash,
-    Debug,
-    TypeInfo,
-)]
-pub struct KittyDNA(H256);
->>>>>>> 3a1f2a7b
 
 #[derive(
     Serialize,
